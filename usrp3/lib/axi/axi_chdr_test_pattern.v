--- conflicted
+++ resolved
@@ -1,14 +1,6 @@
 //
-<<<<<<< HEAD
-// Copyright 2014 Ettus Research LLC
-//
-//
-// Synthesizable test pattern generators and checkers
-// for CHDR that can be used to test transparent blocks
-=======
 // Synthesizable test pattern generator and checker
 // for AXI-Stream that can be used to test transparent blocks
->>>>>>> 7a9f3396
 // (FIFOs, switches, etc)
 //
 
