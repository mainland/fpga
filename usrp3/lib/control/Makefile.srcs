#
# Copyright 2013 Ettus Research LLC
#

##################################################
# Control Lib Sources
##################################################
CONTROL_LIB_SRCS = $(abspath $(addprefix $(BASE_DIR)/../lib/control/, \
reset_sync.v \
por_gen.v \
gpio_atr.v \
simple_spi_core.v \
simple_i2c_core.v \
setting_reg.v \
axi_setting_reg.v \
settings_bus_crossclock.v \
settings_bus_mux.v \
settings_bus_mux_crossclock.v \
radio_ctrl_proc.v \
ram_2port.v \
axi_crossbar.v \
axi_slave_mux.v \
axi_fifo_header.v \
arb_qualify_master.v \
axi_forwarding_cam.v \
axi_test_vfifo.v \
dram_2port.v \
cvita_uart.v \
serial_to_settings.v \
filter_bad_sid.v \
synchronizer_impl.v \
synchronizer.v \
<<<<<<< HEAD
binary_encoder.v \
priority_encoder.v \
priority_encoder_one_hot.v \
=======
ad5662_auto_spi.v \
>>>>>>> 7a9f3396
))<|MERGE_RESOLUTION|>--- conflicted
+++ resolved
@@ -30,11 +30,8 @@
 filter_bad_sid.v \
 synchronizer_impl.v \
 synchronizer.v \
-<<<<<<< HEAD
 binary_encoder.v \
 priority_encoder.v \
 priority_encoder_one_hot.v \
-=======
 ad5662_auto_spi.v \
->>>>>>> 7a9f3396
 ))