//
// Copyright 2014 Ettus Research LLC
//

// Radio Control Processor
//  Accepts compressed vita extension context packets of the following form:
//       { VITA Compressed Header, Stream ID }
//       { Optional 64 bit time }
//       { 16'h0, setting bus address [15:0], setting [31:0] }
//
//  If there is a timestamp, packet is held until that time comes.
//  Goes immediately if there is no timestamp or if time has passed.
//  Sends out setting to setting bus, and then generates a response packet
//  with the same sequence number, the src/dest swapped streamid, and the actual time
//  the setting was sent.
//
// Note -- if t0 is the requested time, the actual send time on the setting bus is t0 + 1 cycle.

module radio_ctrl_proc
  (input clk, input reset, input clear,
   
   input [63:0] ctrl_tdata, input ctrl_tlast, input ctrl_tvalid, output reg ctrl_tready,
   output reg [63:0] resp_tdata, output reg resp_tlast, output resp_tvalid, input resp_tready,
   
   input [63:0] vita_time,

   output set_stb, output [7:0] set_addr, output [31:0] set_data,
   input ready,
   
   input [63:0] readback,
   
   output [31:0] debug);

   localparam RC_HEAD   = 4'd0;
   localparam RC_TIME   = 4'd1;
   localparam RC_DATA   = 4'd2;
   localparam RC_DUMP   = 4'd3;
   localparam RC_RESP_HEAD = 4'd4;
   localparam RC_RESP_TIME = 4'd5;
   localparam RC_RESP_DATA = 4'd6;
   
   wire 	 IS_EC = ctrl_tdata[63:62] == 2'b10;
   wire 	 HAS_TIME = ctrl_tdata[61];
   reg 		 HAS_TIME_reg;
   
   reg [3:0] 	 rc_state;
   reg [63:0] 	 cmd_time;

   wire 	 now, late, go;
   reg [11:0] 	 seqnum;
   reg [31:0] 	 sid;
   
   always @(posedge clk)
     if(reset)
       begin
	  rc_state <= RC_HEAD;
	  HAS_TIME_reg <= 1'b0;
	  sid <= 32'd0;
	  seqnum <= 12'd0;
       end
     else
	 case(rc_state)
	   RC_HEAD :
	     if(ctrl_tvalid)
	       begin
		  sid <= ctrl_tdata[31:0];
		  seqnum <= ctrl_tdata[59:48];
		  HAS_TIME_reg <= HAS_TIME;
		  if(IS_EC)
		    if(HAS_TIME)
		      rc_state <= RC_TIME;
		    else
		      rc_state <= RC_DATA;
		  else
		    if(~ctrl_tlast)
		      rc_state <= RC_DUMP;
	       end
	   
	   RC_TIME :
	     if(ctrl_tvalid)
	       if(ctrl_tlast)
		 rc_state <= RC_RESP_HEAD;
	       else if(go)
		 rc_state <= RC_DATA;
	   
	   RC_DATA :
	     if(ctrl_tvalid)
	       if(ready)
		 if(ctrl_tlast)
		   rc_state <= RC_RESP_HEAD;
		 else
		   rc_state <= RC_DUMP;

	   RC_DUMP :
	     if(ctrl_tvalid)
	       if(ctrl_tlast)
		 rc_state <= RC_RESP_HEAD;

	   RC_RESP_HEAD :
	     if(resp_tready)
	       rc_state <= RC_RESP_TIME;

	   RC_RESP_TIME :
	     if(resp_tready)
	       rc_state <= RC_RESP_DATA;

	   RC_RESP_DATA:
	     if(resp_tready)
	       rc_state <= RC_HEAD;
	   
	   default :
	     rc_state <= RC_HEAD;
	 endcase // case (rc_state)

   always @*
     case (rc_state)
       RC_HEAD : ctrl_tready <= 1'b1;
       RC_TIME : ctrl_tready <= ctrl_tlast | go;
       RC_DATA : ctrl_tready <= ready;
       RC_DUMP : ctrl_tready <= 1'b1;
       default : ctrl_tready <= 1'b0;
     endcase // case (rc_state)
      
   time_compare time_compare
     (.clk(clk), .reset(reset), .time_now(vita_time), .trigger_time(ctrl_tdata), .now(now), .early(), .late(late), .too_early());

   assign go = now | late;
   
   assign set_stb = (rc_state == RC_DATA) & ready & ctrl_tvalid;
   assign set_addr = ctrl_tdata[39:32];
   assign set_data = ctrl_tdata[31:0];

   always @(posedge clk)
      if (set_stb)
         cmd_time <= vita_time;

   always @*
     case (rc_state)
<<<<<<< HEAD
       RC_RESP_HEAD : { resp_tlast, resp_tdata } <= {1'b0, 4'hE, seqnum, 16'd24, sid[15:0], sid[31:16] };
       RC_RESP_TIME : { resp_tlast, resp_tdata } <= {1'b0, vita_time};
=======
       RC_RESP_HEAD : { resp_tlast, resp_tdata } <= {1'b0, 4'hA, seqnum, 16'd24, sid[15:0], sid[31:16] };
       RC_RESP_TIME : { resp_tlast, resp_tdata } <= {1'b0, cmd_time};
>>>>>>> b108e888
       RC_RESP_DATA : { resp_tlast, resp_tdata } <= {1'b1, readback};
       default :      { resp_tlast, resp_tdata } <= 65'h0;
     endcase // case (rc_state)
   
   assign resp_tvalid = (rc_state == RC_RESP_HEAD) | (rc_state == RC_RESP_TIME) | (rc_state == RC_RESP_DATA);
   
endmodule // radio_ctrl_proc
<|MERGE_RESOLUTION|>--- conflicted
+++ resolved
@@ -136,13 +136,8 @@
 
    always @*
      case (rc_state)
-<<<<<<< HEAD
        RC_RESP_HEAD : { resp_tlast, resp_tdata } <= {1'b0, 4'hE, seqnum, 16'd24, sid[15:0], sid[31:16] };
-       RC_RESP_TIME : { resp_tlast, resp_tdata } <= {1'b0, vita_time};
-=======
-       RC_RESP_HEAD : { resp_tlast, resp_tdata } <= {1'b0, 4'hA, seqnum, 16'd24, sid[15:0], sid[31:16] };
        RC_RESP_TIME : { resp_tlast, resp_tdata } <= {1'b0, cmd_time};
->>>>>>> b108e888
        RC_RESP_DATA : { resp_tlast, resp_tdata } <= {1'b1, readback};
        default :      { resp_tlast, resp_tdata } <= 65'h0;
      endcase // case (rc_state)
