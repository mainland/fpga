//
<<<<<<< HEAD
// Copyright 2015 Ettus Research
=======
// Copyright 2014 Ettus Research LLC
// Copyright 2018 Ettus Research, a National Instruments Company
//
// SPDX-License-Identifier: LGPL-3.0-or-later
>>>>>>> b0f28db9
//
// This block exists only to wrap the Xilinx IP which has a different interface
//   Xilinx puts Q in the high bits, I in the low bits, and inverts reset

module cmul
  (input clk, input reset,
   input [31:0] a_tdata, input a_tlast, input a_tvalid, output a_tready,
   input [31:0] b_tdata, input b_tlast, input b_tvalid, output b_tready,
   output [63:0] o_tdata, output o_tlast, output o_tvalid, input o_tready);

   complex_multiplier complex_multiplier
     (.aclk(clk), .aresetn(~reset),
      .s_axis_a_tdata({a_tdata[15:0], a_tdata[31:16]}), .s_axis_a_tlast(a_tlast), .s_axis_a_tvalid(a_tvalid), .s_axis_a_tready(a_tready),
      .s_axis_b_tdata({b_tdata[15:0], b_tdata[31:16]}), .s_axis_b_tlast(b_tlast), .s_axis_b_tvalid(b_tvalid), .s_axis_b_tready(b_tready),
      .s_axis_ctrl_tdata(8'd0), .s_axis_ctrl_tvalid(1'b1), .s_axis_ctrl_tready(),
      .m_axis_dout_tdata({o_tdata[31:0], o_tdata[63:32]}), .m_axis_dout_tlast(o_tlast), .m_axis_dout_tvalid(o_tvalid), .m_axis_dout_tready(o_tready));

endmodule // cmul<|MERGE_RESOLUTION|>--- conflicted
+++ resolved
@@ -1,12 +1,8 @@
 //
-<<<<<<< HEAD
-// Copyright 2015 Ettus Research
-=======
 // Copyright 2014 Ettus Research LLC
 // Copyright 2018 Ettus Research, a National Instruments Company
 //
 // SPDX-License-Identifier: LGPL-3.0-or-later
->>>>>>> b0f28db9
 //
 // This block exists only to wrap the Xilinx IP which has a different interface
 //   Xilinx puts Q in the high bits, I in the low bits, and inverts reset
