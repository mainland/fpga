//
<<<<<<< HEAD
// Copyright 2015 Ettus Research
=======
// Copyright 2014 Ettus Research LLC
// Copyright 2018 Ettus Research, a National Instruments Company
//
// SPDX-License-Identifier: LGPL-3.0-or-later
>>>>>>> b0f28db9
//
// Arranges FFT output AXI stream packets so zero frequency bin is centered. Expects i_tuser to have FFT index.
// Intended to complement Xilinx Coregen AXI-stream FFT, but should work with any core with similar output.
// Works with natural and bit/digit reversed order. 
//
// When using Xilinx FFT core, use bit/digit reversed order (versus natural order) to save resources
//
// Config bits:
//   0: Reverse output so positive frequencies are sent first
//   1: Bypass fft shift

module fft_shift #(
  parameter MAX_FFT_SIZE_LOG2 = 11,
  parameter WIDTH = 32)
(
  input clk, input reset,
  input [1:0] config_tdata, input config_tvalid, output config_tready,
  input [$clog2(MAX_FFT_SIZE_LOG2+1)-1:0] fft_size_log2_tdata, input fft_size_log2_tvalid, output fft_size_log2_tready,
  input [WIDTH-1:0] i_tdata, input i_tlast, input i_tvalid, output i_tready, input [MAX_FFT_SIZE_LOG2-1:0] i_tuser,
  output [WIDTH-1:0] o_tdata, output o_tlast, output o_tvalid, input o_tready
);

  reg ping_pong;
  reg loading_pkt;
  reg [2:0] reconfig_stall;
  reg reverse, bypass;
  reg [$clog2(MAX_FFT_SIZE_LOG2+1)-1:0] fft_size_log2_reg;
  reg [MAX_FFT_SIZE_LOG2:0] fft_size;
  reg [MAX_FFT_SIZE_LOG2-1:0] fft_size_minus_1, fft_shift_mask;
  wire [WIDTH-1:0] ping_rd_data, pong_rd_data;
  reg [MAX_FFT_SIZE_LOG2-1:0] ping_rd_addr, pong_rd_addr;
  // t_user is the FFT index, this XOR is how the natural order FFT output is flipped to
  // center the zero frequency bin in the middle. This is essentially adding half the FFT length to
  // the write address without carrying, causing the upper half addresses to wrap around to the lower half
  // and vice versa.
  wire [MAX_FFT_SIZE_LOG2-1:0] ping_wr_addr = fft_shift_mask ^ i_tuser;
  wire [MAX_FFT_SIZE_LOG2-1:0] pong_wr_addr = fft_shift_mask ^ i_tuser;
  wire ping_wr_en = ping_pong ? i_tvalid & i_tready : 1'b0;
  wire pong_wr_en = ping_pong ? 1'b0                : i_tvalid & i_tready;
  // Always reads when loading ping/pong RAM so first word falls through. Avoids a bubble state.
  wire ping_rd_en = ping_pong ? 1'b1                : o_tvalid & o_tready;
  wire pong_rd_en = ping_pong ? o_tvalid & o_tready : 1'b1;
  reg ping_loaded, pong_loaded;
  // Only fill ping (or pong) RAM if it is empty and fft size has propagated through
  assign i_tready = (ping_pong ? ~ping_loaded       : ~pong_loaded) & ~reconfig_stall[2];
  reg ping_tlast, pong_tlast;
  // Dump data in ping RAM (but only if it has been loaded!) while also loading in pong RAM and vice versa
  assign o_tvalid = ping_pong ? pong_loaded         : ping_loaded;
  assign o_tlast = ping_pong ? pong_tlast           : ping_tlast;
  assign o_tdata = ping_pong ? pong_rd_data         : ping_rd_data;

  // Prevent reconfiguration from occurring except at valid times. If the user violates tvalid rules
  // (i.e. deasserts tvalid during the middle of a packet), could cause next output packet to have
  // the wrong size.
  assign config_tready        = ~ping_loaded & ~pong_loaded & ~loading_pkt;
  assign fft_size_log2_tready = config_tready;

  ram_2port #(
    .DWIDTH(WIDTH),
    .AWIDTH(MAX_FFT_SIZE_LOG2))
  ping_ram_2port (
    .clka(clk),.ena(1'b1),.wea(ping_wr_en),.addra(ping_wr_addr),.dia(i_tdata),.doa(),
    .clkb(clk),.enb(ping_rd_en),.web(1'b0),.addrb(ping_rd_addr),.dib({WIDTH{1'b0}}),.dob(ping_rd_data));

  ram_2port #(
    .DWIDTH(WIDTH),
    .AWIDTH(MAX_FFT_SIZE_LOG2))
  pong_ram_2port (
    .clka(clk),.ena(1'b1),.wea(pong_wr_en),.addra(pong_wr_addr),.dia(i_tdata),.doa(),
    .clkb(clk),.enb(pong_rd_en),.web(1'b0),.addrb(pong_rd_addr),.dib({WIDTH{1'b0}}),.dob(pong_rd_data));

  always @(posedge clk) begin
    if (reset) begin
      ping_pong             <= 1'b1;
      ping_loaded           <= 1'b0;
      pong_loaded           <= 1'b0;
      ping_rd_addr          <= 0;
      pong_rd_addr          <= 0;
      ping_tlast            <= 1'b0;
      pong_tlast            <= 1'b0;
      fft_shift_mask        <= 0;
      fft_size_minus_1      <= 0;
      fft_size              <= 0;
      fft_size_log2_reg     <= 0;
      bypass                <= 1'b0;
      reverse               <= 1'b0;
      reconfig_stall        <= 3'd0;
      loading_pkt           <= 1'b0;
    end else begin
      fft_size_minus_1   <= fft_size-1;
      fft_size           <= 1 << fft_size_log2_reg;
      // Configure FFT shift mask such that the output order is either
      // unaffected (bypass), positive frequencies first (reverse), or
      // negative frequencies first
      if (bypass) begin
        fft_shift_mask   <= 'd0;
      end else if (reverse) begin
        fft_shift_mask   <= (fft_size-1) >> 1;
      end else begin
        fft_shift_mask   <= fft_size >> 1;
      end

      // Restrict updating 
      if (config_tready & config_tvalid) begin
        reverse           <= config_tdata[0];
        bypass            <= config_tdata[1];
        reconfig_stall    <= 3'b100;
      end
      // Restrict updating FFT size to valid times
      // Also, deassert i_tready until updated fft size has propagated through
      if (fft_size_log2_tready & fft_size_log2_tvalid) begin
        fft_size_log2_reg <= fft_size_log2_tdata[$clog2(MAX_FFT_SIZE_LOG2)-1:0];
        reconfig_stall    <= 3'b111;
      end
      if (~(config_tready & config_tvalid) & ~(fft_size_log2_tready & fft_size_log2_tvalid)) begin
        reconfig_stall[0] <= 1'b0;
        reconfig_stall[2:1] <= reconfig_stall[1:0];
      end

      // Used to disable reconfiguration when we are receiving a packet
      if (i_tvalid & i_tready & ~i_tlast & ~loading_pkt) begin
        loading_pkt <= 1'b1;
      end else if (i_tvalid & i_tready & i_tlast & loading_pkt) begin
        loading_pkt <= 1'b0;
      end

      // Logic to simultaneously load ping RAM and unload pong RAM. Note, write address for ping RAM handled with i_tuser, 
      // so we only look for i_tlast instead of maintaining a write address counter.
      if (ping_pong) begin
        // Unload pong RAM
        if (pong_loaded & o_tready & o_tvalid) begin
          // i.e. pong_rd_addr == fft_size-1, more efficient to use tlast
          if (pong_tlast) begin
            // Special case: ping RAM loaded before pong RAM emptied
            if (ping_loaded | (i_tvalid & i_tready & i_tlast)) begin
              ping_pong <= ~ping_pong;
            end
            pong_tlast   <= 1'b0;
            pong_loaded  <= 1'b0;
            pong_rd_addr <= 0;
          end else begin
            pong_rd_addr <= pong_rd_addr + 1;
          end
          if (pong_rd_addr == fft_size_minus_1) begin
            pong_tlast <= 1'b1;
          end
        end
        // Ping RAM done loading
        if (i_tvalid & i_tready & i_tlast) begin
          // Value at addr 0 already loaded (see first word fall through and avoiding a bubble state comment above)
          ping_rd_addr <= 1;
          ping_loaded  <= 1'b1;
          // We can switch to the pong RAM only if it is empty (or about to be empty)
          if (~pong_loaded) begin
            ping_pong <= ~ping_pong;
          end
        end
        // Special case: Ping and pong RAM loaded, wait until pong RAM unloaded.
        if (ping_loaded & (pong_loaded & o_tvalid & o_tlast)) begin
          ping_pong <= ~ping_pong;
        end
      // Same as above, just ping / pong switched
      end else begin
        if (ping_loaded & o_tready & o_tvalid) begin
          if (ping_tlast) begin
            if (pong_loaded | (i_tvalid & i_tready & i_tlast)) begin
              ping_pong <= ~ping_pong;
            end
            ping_tlast   <= 1'b0;
            ping_loaded  <= 1'b0;
            ping_rd_addr <= 0;
          end else begin
            ping_rd_addr <= ping_rd_addr + 1;
          end
          if (ping_rd_addr == fft_size_minus_1) begin
            ping_tlast <= 1'b1;
          end
        end
        if (i_tvalid & i_tready & i_tlast) begin
          pong_rd_addr <= 1;
          pong_loaded  <= 1'b1;
          if (~ping_loaded | (ping_loaded & o_tvalid & o_tlast)) begin
            ping_pong <= ~ping_pong;
          end
        end
        if (pong_loaded & (ping_loaded & o_tvalid & o_tlast)) begin
          ping_pong <= ~ping_pong;
        end
      end
    end
  end

endmodule<|MERGE_RESOLUTION|>--- conflicted
+++ resolved
@@ -1,12 +1,8 @@
 //
-<<<<<<< HEAD
-// Copyright 2015 Ettus Research
-=======
 // Copyright 2014 Ettus Research LLC
 // Copyright 2018 Ettus Research, a National Instruments Company
 //
 // SPDX-License-Identifier: LGPL-3.0-or-later
->>>>>>> b0f28db9
 //
 // Arranges FFT output AXI stream packets so zero frequency bin is centered. Expects i_tuser to have FFT index.
 // Intended to complement Xilinx Coregen AXI-stream FFT, but should work with any core with similar output.
