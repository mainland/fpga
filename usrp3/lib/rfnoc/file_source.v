
<<<<<<< HEAD
// Copyright 2017, Ettus Research
=======
// Copyright 2014, Ettus Research
// Copyright 2018 Ettus Research, a National Instruments Company
//
// SPDX-License-Identifier: LGPL-3.0-or-later
>>>>>>> b0f28db9

// Dummy data source.  Turn it on by setting a packet length in its setting reg, turn it off by setting 0.  
// Will generate as fast as it can.

module file_source #(
  parameter SR_ENABLE              = 0,
  parameter SR_PKT_LENGTH          = 1,
  parameter SR_RATE                = 2,
  parameter SR_SEND_TIME           = 3,
  parameter SR_SWAP_SAMPLES        = 4, // 0: Do nothing, 1: 8-bit swap, 2: 16-bit, 3: 32-bit
  parameter SR_ENDIANNESS          = 5, // 0: Do nothing, 1: 16-bit boundary, 2: 32-bit
  // Default (after reset) values for above settings register set to sc16
  parameter DEFAULT_SWAP_SAMPLES   = 2,
  parameter DEFAULT_ENDIANNESS     = 2,
  parameter FILE_LENGTH            = 65536, // Bytes
  parameter FILENAME="")
(
  input clk, input reset, input [31:0] sid,
  input set_stb, input [7:0] set_addr, input [31:0] set_data,
  output [63:0] o_tdata, output o_tlast, output o_tvalid, input o_tready);

  reg [63:0] mem[0:FILE_LENGTH/8-1];
  integer    file, file_length, index;

  initial begin
    if (FILENAME != "") begin
      file = $fopen(FILENAME, "rb");
      file_length = $fread(mem,file,0);
      $display("Read %d lines", file_length);
    end
  end

  wire [31:0] sid;
  reg  [11:0] seqnum;
  wire [15:0] rate;
  reg  [1:0]  state;
  reg  [15:0] line_number;

  wire [63:0] int_tdata;
  wire        int_tlast, int_tvalid, int_tready;

  wire [15:0] len;
  reg  [15:0] count;
  wire        changed_sid;
  wire        send_time;
  wire [1:0]  swap_samples;
  wire [1:0]  endianness;

  setting_reg #(.my_addr(SR_ENABLE), .width(1)) sr_sid (
    .clk(clk), .rst(reset), .strobe(set_stb), .addr(set_addr), .in(set_data),
    .out(enable), .changed());

  setting_reg #(.my_addr(SR_PKT_LENGTH), .width(16)) sr_len (
    .clk(clk), .rst(reset), .strobe(set_stb), .addr(set_addr), .in(set_data),
    .out(len), .changed());

  setting_reg #(.my_addr(SR_RATE), .width(16)) sr_rate (
    .clk(clk), .rst(reset), .strobe(set_stb), .addr(set_addr), .in(set_data),
    .out(rate), .changed());

  setting_reg #(.my_addr(SR_SEND_TIME), .width(1)) sr_send_time (
    .clk(clk), .rst(reset), .strobe(set_stb), .addr(set_addr), .in(set_data),
    .out(send_time), .changed());

  setting_reg #(
    .my_addr(SR_SWAP_SAMPLES), .width(2), .at_reset(DEFAULT_SWAP_SAMPLES))
  sr_swap_samples (
    .clk(clk), .rst(reset), .strobe(set_stb), .addr(set_addr), .in(set_data),
    .out(swap_samples), .changed());

  setting_reg #(
    .my_addr(SR_ENDIANNESS), .width(2), .at_reset(DEFAULT_ENDIANNESS))
  sr_endianness (
    .clk(clk), .rst(reset), .strobe(set_stb), .addr(set_addr), .in(set_data),
    .out(endianness), .changed());

  localparam IDLE = 2'd0;
  localparam HEAD = 2'd1;
  localparam TIME = 2'd2;
  localparam DATA = 2'd3;

  always @(posedge clk) begin
    if(reset) begin
      state <= IDLE;
      count <= 0;
      index <= 0;
    end else begin
      case (state)
        IDLE : begin
          if (len != 0) begin
            state <= HEAD;
          end
        end
        HEAD : begin
          if (int_tvalid & int_tready) begin
            count <= 1;
            seqnum <= seqnum + 1;
            if (send_time) begin
              state <= TIME;
            end else begin
              state <= DATA;
            end
          end
        end
        TIME : begin
          if (int_tvalid & int_tready) begin
            state <= DATA;
          end
        end
        DATA : begin
          if (int_tvalid & int_tready) begin
            index <= index + 1;
            if (count == len) begin
              state <= IDLE;
              count <= 0;
            end else begin
              count <= count + 1;
            end
          end
        end
        default : state <= IDLE;
      endcase
    end
  end

  reg [63:0] time_cnt;
  always @(posedge clk) begin
    if (reset) begin
      time_cnt <= 'd0;
    end else begin
      time_cnt <= time_cnt + 1;
    end
  end

  wire [15:0] pkt_len = { len[12:0], 3'b000 } + 16'd8 + (send_time ? 16'd8 : 16'd0);

  wire [63:0] data_int = mem[index];
  // Swap endianness
  wire [63:0] data = (endianness == 2'd0) ?  data_int :
                     (endianness == 2'd1) ? {data_int[47:32], data_int[63:48], data_int[15: 0], data_int[31:16]} :
                     (endianness == 2'd2) ? {data_int[39:32], data_int[47:40], data_int[55:48], data_int[63:56],
                                             data_int[ 7: 0], data_int[15: 8], data_int[23:16], data_int[31:24]} :
                                             64'd0;
  // Swap samples
  wire [63:0] data_out = (swap_samples == 2'd0) ?  data :
                         (swap_samples == 2'd1) ? {data[55:48], data[63:56], data[39:32], data[47:40],
                                                   data[23:16], data[31:24], data[ 7: 0], data[15: 8]} :
                         (swap_samples == 2'd2) ? {data[47:32], data[63:48], data[15: 0], data[31:16]} :
                         (swap_samples == 2'd3) ? {data[31: 0], data[63:32]} :
                                                   64'd0;

  assign int_tdata = (state == HEAD) ? { 2'b00, send_time, 1'b0, seqnum, pkt_len, sid } :
                     (state == TIME) ? time_cnt : data_out;

  assign int_tlast = (count == len);

  reg [15:0]  line_timer;
  always @(posedge clk) begin
    if (reset) begin
       line_timer <= 0;
    end else begin
      if (line_timer == 0 || line_timer == 1) begin
        line_timer <= rate;
      end else begin
        line_timer <= line_timer - 1;
      end
    end
  end

  assign int_tvalid = enable & ((state==HEAD)|(state==DATA)|(state==TIME)) & (line_timer==0 || line_timer==1);

  axi_packet_gate #(.WIDTH(64)) gate (
    .clk(clk), .reset(reset), .clear(1'b0),
    .i_tdata(int_tdata), .i_tlast(int_tlast), .i_terror(1'b0), .i_tvalid(int_tvalid), .i_tready(int_tready),
    .o_tdata(o_tdata), .o_tlast(o_tlast), .o_tvalid(o_tvalid), .o_tready(o_tready));

endmodule // file_source<|MERGE_RESOLUTION|>--- conflicted
+++ resolved
@@ -1,12 +1,8 @@
 
-<<<<<<< HEAD
-// Copyright 2017, Ettus Research
-=======
 // Copyright 2014, Ettus Research
 // Copyright 2018 Ettus Research, a National Instruments Company
 //
 // SPDX-License-Identifier: LGPL-3.0-or-later
->>>>>>> b0f28db9
 
 // Dummy data source.  Turn it on by setting a packet length in its setting reg, turn it off by setting 0.  
 // Will generate as fast as it can.
