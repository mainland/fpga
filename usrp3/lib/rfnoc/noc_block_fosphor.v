//
// Copyright 2014-2016 Ettus Research LLC
//

module noc_block_fosphor #(
  parameter NOC_ID = 64'h666f_0000_0000_0000,
  parameter STR_SINK_FIFOSIZE = 11,
  parameter MTU = 11)
(
  input bus_clk, input bus_rst,
  input ce_clk, input ce_rst,
  input  [63:0] i_tdata, input  i_tlast, input  i_tvalid, output i_tready,
  output [63:0] o_tdata, output o_tlast, output o_tvalid, input  o_tready,
  output [63:0] debug
);

  /////////////////////////////////////////////////////////////
  //
  // RFNoC Shell
  //
  ////////////////////////////////////////////////////////////

  wire [63:0] set_data_f;
  wire [15:0] set_addr_f;
  wire  [1:0] set_stb_f;

  wire [63:0] cmdout_tdata, ackin_tdata;
  wire        cmdout_tlast, cmdout_tvalid, cmdout_tready, ackin_tlast, ackin_tvalid, ackin_tready;

  wire  [63:0] str_sink_tdata;
  wire         str_sink_tlast, str_sink_tvalid, str_sink_tready;
  wire [127:0] str_src_tdata;
  wire   [1:0] str_src_tlast, str_src_tvalid, str_src_tready;

  wire [1:0]  clear_tx_seqnum;
  wire [15:0] src_sid[0:1], next_dst_sid[0:1];

  // Shell instance
  noc_shell #(
    .NOC_ID(NOC_ID),
    .INPUT_PORTS(1),
    .OUTPUT_PORTS(2),
    .STR_SINK_FIFOSIZE(STR_SINK_FIFOSIZE),
    .MTU({2{MTU[7:0]}})
  ) inst_noc_shell (
    .bus_clk(bus_clk), .bus_rst(bus_rst),
    .i_tdata(i_tdata), .i_tlast(i_tlast), .i_tvalid(i_tvalid), .i_tready(i_tready),
    .o_tdata(o_tdata), .o_tlast(o_tlast), .o_tvalid(o_tvalid), .o_tready(o_tready),
    // Computer Engine Clock Domain
    .clk(ce_clk), .reset(ce_rst),
    // Control Sink
<<<<<<< HEAD
    .set_data(set_data_f), .set_addr(set_addr_f), .set_stb(set_stb_f), .set_time(),
    .rb_stb(2'b11), .rb_addr(), .rb_data(128'd0),
=======
    .set_data(set_data), .set_addr(set_addr), .set_stb(set_stb), .set_time(), .set_has_time(),
    .rb_stb(1'b1), .rb_data(64'd0), .rb_addr(),
>>>>>>> f9232325
    // Control Source
    .cmdout_tdata(cmdout_tdata), .cmdout_tlast(cmdout_tlast), .cmdout_tvalid(cmdout_tvalid), .cmdout_tready(cmdout_tready),
    .ackin_tdata(ackin_tdata), .ackin_tlast(ackin_tlast), .ackin_tvalid(ackin_tvalid), .ackin_tready(ackin_tready),
    // Stream Sink
    .str_sink_tdata(str_sink_tdata), .str_sink_tlast(str_sink_tlast), .str_sink_tvalid(str_sink_tvalid), .str_sink_tready(str_sink_tready),
    // Stream Source
    .str_src_tdata(str_src_tdata), .str_src_tlast(str_src_tlast), .str_src_tvalid(str_src_tvalid), .str_src_tready(str_src_tready),

    // Advanced user ports
    .vita_time(64'd0),
    .clear_tx_seqnum(clear_tx_seqnum),
    .src_sid({src_sid[1],src_sid[0]}),
    .next_dst_sid({next_dst_sid[1],next_dst_sid[0]}),
    .resp_in_dst_sid(),
    .resp_out_dst_sid(),
    .debug(debug)
  );

  // Control Source Unused
  assign cmdout_tdata  = 64'd0;
  assign cmdout_tlast  = 1'b0;
  assign cmdout_tvalid = 1'b0;
  assign ackin_tready  = 1'b1;


  ////////////////////////////////////////////////////////////
  //
  // CHDR deframer
  //
  ////////////////////////////////////////////////////////////
<<<<<<< HEAD

  wire [31:0]  in_tdata;
  wire         in_tlast;
  wire         in_tvalid;
  wire         in_tready;
  wire [127:0] in_tuser;

  chdr_deframer deframer (
    .clk(ce_clk), .reset(ce_rst), .clear(1'b0),
=======
  wire [31:0]  m_axis_data_tdata;
  wire         m_axis_data_tlast;
  wire         m_axis_data_tvalid;
  wire         m_axis_data_tready;
  wire [127:0] m_axis_data_tuser;

  wire [31:0]  s_axis_data_tdata;
  wire         s_axis_data_tlast;
  wire         s_axis_data_tvalid;
  wire         s_axis_data_tready;
  wire [127:0] s_axis_data_tuser;
  wire         s_axis_data_teob;

  localparam AXI_WRAPPER_BASE    = 128;

  axi_wrapper #(
    .SIMPLE_MODE(0),
    .MTU(MTU))
  inst_axi_wrapper (
    .bus_clk(bus_clk), .bus_rst(bus_rst),
    .clk(ce_clk), .reset(ce_rst),
    .clear_tx_seqnum(clear_tx_seqnum),
    .next_dst(next_dst_sid),
    .set_stb(set_stb), .set_addr(set_addr), .set_data(set_data),
>>>>>>> f9232325
    .i_tdata(str_sink_tdata), .i_tlast(str_sink_tlast), .i_tvalid(str_sink_tvalid), .i_tready(str_sink_tready),
    .o_tdata(in_tdata), .o_tuser(in_tuser), .o_tlast(in_tlast), .o_tvalid(in_tvalid), .o_tready(in_tready)
  );


  ////////////////////////////////////////////////////////////
  //
  // CHDR framer
  //
  ////////////////////////////////////////////////////////////

  wire [31:0]  hist_tdata,  wf_tdata;
  wire [31:0]  hist_tdatas, wf_tdatas;
  wire         hist_tlast,  wf_tlast;
  wire         hist_tvalid, wf_tvalid;
  wire         hist_tready, wf_tready;
  wire [127:0] hist_tuser,  wf_tuser;
  wire         hist_teob,   wf_teob;

  wire         hist_tvalid_c, wf_tvalid_c;
  wire         hist_tready_c, wf_tready_c;

  wire [127:0] hist_chdr,   wf_chdr;

  // Histogram
  noc_block_fosphor_chdr inst_hist_chdr (
    .clk(ce_clk), .rst(ce_rst),
    .i_tuser(in_tuser), .i_tlast(in_tlast), .i_tvalid(in_tvalid), .i_tready(in_tready),
    .o_chdr(hist_chdr), .o_tlast(hist_tlast), .o_tvalid(hist_tvalid), .o_tready(hist_tready)
  );

  assign hist_tuser = {
    hist_chdr[127:125],         // Type + has_time
    hist_teob,                  // EOB
    hist_chdr[123:112],         // Seq Num
    2'b00, hist_chdr[111:98],   // length in bytes (input size / 4)
    src_sid[0],                 // SRC SID
    next_dst_sid[0],            // DST SID
    hist_chdr[63:0]             // Timestamp
  };

  assign hist_tdatas = { hist_tdata[7:0], hist_tdata[15:8], hist_tdata[23:16], hist_tdata[31:24] };

  chdr_framer #(
    .SIZE(MTU)
  ) framer_hist (
    .clk(ce_clk), .reset(ce_rst), .clear(clear_tx_seqnum[0]),
    .i_tdata(hist_tdatas), .i_tuser(hist_tuser), .i_tlast(hist_tlast), .i_tvalid(hist_tvalid), .i_tready(hist_tready),
    .o_tdata(str_src_tdata[63:0]), .o_tlast(str_src_tlast[0]), .o_tvalid(str_src_tvalid[0]), .o_tready(str_src_tready[0])
  );

  // Waterfall
  noc_block_fosphor_chdr inst_wf_chdr (
    .clk(ce_clk), .rst(ce_rst),
    .i_tuser(in_tuser), .i_tlast(in_tlast), .i_tvalid(in_tvalid), .i_tready(in_tready),
    .o_chdr(wf_chdr), .o_tlast(wf_tlast), .o_tvalid(wf_tvalid), .o_tready(wf_tready)
  );

  assign wf_tuser = {
    wf_chdr[127:125],           // Type + has_time
    1'b0,                       // EOB
    wf_chdr[123:112],           // Seq Num
    2'b00, wf_chdr[111:98],     // length in bytes (input size / 4)
    src_sid[1],                 // SRC SID
    next_dst_sid[1],            // DST SID
    wf_chdr[63:0]               // Timestamp
  };

  assign wf_tdatas = { wf_tdata[7:0], wf_tdata[15:8], wf_tdata[23:16], wf_tdata[31:24] };

  chdr_framer #(
    .SIZE(MTU)
  ) framer_wf (
    .clk(ce_clk), .reset(ce_rst), .clear(clear_tx_seqnum[1]),
    .i_tdata(wf_tdatas), .i_tuser(wf_tuser), .i_tlast(wf_tlast), .i_tvalid(wf_tvalid), .i_tready(wf_tready),
    .o_tdata(str_src_tdata[127:64]), .o_tlast(str_src_tlast[1]), .o_tvalid(str_src_tvalid[1]), .o_tready(str_src_tready[1])
  );


  ////////////////////////////////////////////////////////////
  //
  // Setting registers
  //
  ////////////////////////////////////////////////////////////

  // Address mapping
  localparam [7:0] AXI_WRAPPER_BASE = 128;

  localparam [7:0] SR_ENABLE        = AXI_WRAPPER_BASE + 32;
  localparam [7:0] SR_CLEAR         = AXI_WRAPPER_BASE + 33;
  localparam [7:0] SR_RANDOM        = AXI_WRAPPER_BASE + 34;

  localparam [7:0] SR_HIST_DECIM    = AXI_WRAPPER_BASE + 40;
  localparam [7:0] SR_OFFSET        = AXI_WRAPPER_BASE + 42;
  localparam [7:0] SR_SCALE         = AXI_WRAPPER_BASE + 43;
  localparam [7:0] SR_TRISE         = AXI_WRAPPER_BASE + 44;
  localparam [7:0] SR_TDECAY        = AXI_WRAPPER_BASE + 45;
  localparam [7:0] SR_ALPHA         = AXI_WRAPPER_BASE + 46;
  localparam [7:0] SR_EPSILON       = AXI_WRAPPER_BASE + 47;

  localparam [7:0] SR_WF_CTRL       = AXI_WRAPPER_BASE + 48;
  localparam [7:0] SR_WF_DECIM      = AXI_WRAPPER_BASE + 49;

  // Bus
  wire [31:0] set_data;
  wire  [7:0] set_addr;
  wire        set_stb;

  // Config wires
  wire clear_req;
  wire [ 1:0] cfg_random;
  wire [ 1:0] cfg_enable;
  wire [11:0] cfg_hist_decim;
  wire cfg_hist_decim_changed;
  wire [15:0] cfg_offset;
  wire [15:0] cfg_scale;
  wire [15:0] cfg_trise;
  wire [15:0] cfg_tdecay;
  wire [15:0] cfg_alpha;
  wire [15:0] cfg_epsilon;
  wire [ 7:0] cfg_wf_ctrl;
  wire [ 7:0] cfg_wf_decim;
  wire cfg_wf_decim_changed;

  // Bus (only port 0)
  assign set_data = set_data_f[31:0];
  assign set_addr = set_addr_f[7:0];
  assign set_stb  = set_stb_f[0];

  // Module enable
  setting_reg #(
    .my_addr(SR_ENABLE), .awidth(8), .width(2))
  sr_enable (
    .clk(ce_clk), .rst(ce_rst),
    .strobe(set_stb), .addr(set_addr), .in(set_data), .out(cfg_enable));

  // Clear request
  setting_reg #(
    .my_addr(SR_CLEAR), .awidth(8), .width(1))
  sr_clear (
    .clk(ce_clk), .rst(ce_rst),
    .strobe(set_stb), .addr(set_addr), .in(set_data), .out(), .changed(clear_req));

  // Randomness config
  setting_reg #(
    .my_addr(SR_RANDOM), .awidth(8), .width(2))
  sr_random (
    .clk(ce_clk), .rst(ce_rst),
    .strobe(set_stb), .addr(set_addr), .in(set_data), .out(cfg_random));

  // Histogram decimation config
  setting_reg #(
    .my_addr(SR_HIST_DECIM), .awidth(8), .width(12))
  sr_hist_decim (
    .clk(ce_clk), .rst(ce_rst),
    .strobe(set_stb), .addr(set_addr), .in(set_data), .out(cfg_hist_decim), .changed(cfg_hist_decim_changed));

  // Histogram bin mapping - offset
  setting_reg #(
    .my_addr(SR_OFFSET), .awidth(8), .width(16))
  sr_offset (
    .clk(ce_clk), .rst(ce_rst),
    .strobe(set_stb), .addr(set_addr), .in(set_data), .out(cfg_offset));

  // Histogram bin mapping - scale
  setting_reg #(
    .my_addr(SR_SCALE), .awidth(8), .width(16))
  sr_scale (
    .clk(ce_clk), .rst(ce_rst),
    .strobe(set_stb), .addr(set_addr), .in(set_data), .out(cfg_scale));

  // Histogram rise time constant
  setting_reg #(
    .my_addr(SR_TRISE), .awidth(8), .width(16))
  sr_trise (
    .clk(ce_clk), .rst(ce_rst),
    .strobe(set_stb), .addr(set_addr), .in(set_data), .out(cfg_trise));

  // Histogram decay time constant
  setting_reg #(
    .my_addr(SR_TDECAY), .awidth(8), .width(16))
  sr_tdecay (
    .clk(ce_clk), .rst(ce_rst),
    .strobe(set_stb), .addr(set_addr), .in(set_data), .out(cfg_tdecay));

  // Live spectrum - average alpha
  setting_reg #(
    .my_addr(SR_ALPHA), .awidth(8), .width(16))
  sr_alpha (
    .clk(ce_clk), .rst(ce_rst),
    .strobe(set_stb), .addr(set_addr), .in(set_data), .out(cfg_alpha));

  // Live spectrum - max-hold decay
  setting_reg #(
    .my_addr(SR_EPSILON), .awidth(8), .width(16))
  sr_epsilon (
    .clk(ce_clk), .rst(ce_rst),
    .strobe(set_stb), .addr(set_addr), .in(set_data), .out(cfg_epsilon));

  // Waterfall control config
  setting_reg #(
    .my_addr(SR_WF_CTRL), .awidth(8), .width(8))
  sr_wf_ctrl (
    .clk(ce_clk), .rst(ce_rst),
    .strobe(set_stb), .addr(set_addr), .in(set_data), .out(cfg_wf_ctrl));

  // Waterfall decimation config
  setting_reg #(
    .my_addr(SR_WF_DECIM), .awidth(8), .width(8))
  sr_wf_decim (
    .clk(ce_clk), .rst(ce_rst),
    .strobe(set_stb), .addr(set_addr), .in(set_data), .out(cfg_wf_decim), .changed(cfg_wf_decim_changed));


  ////////////////////////////////////////////////////////////
  //
  // fosphor core
  //
  ////////////////////////////////////////////////////////////

  // Core block
  f15_core inst_fosphor (
    .clk(ce_clk), .reset(ce_rst),
    .clear_req(clear_req),
    .cfg_random(cfg_random),
    .cfg_offset(cfg_offset), .cfg_scale(cfg_scale),
    .cfg_trise(cfg_trise), .cfg_tdecay(cfg_tdecay),
    .cfg_alpha(cfg_alpha), .cfg_epsilon(cfg_epsilon),
    .cfg_decim(cfg_hist_decim), .cfg_decim_changed(cfg_hist_decim_changed),
    .cfg_wf_div(cfg_wf_ctrl[1:0]), .cfg_wf_mode(cfg_wf_ctrl[7]),
    .cfg_wf_decim(cfg_wf_decim), .cfg_wf_decim_changed(cfg_wf_decim_changed),
    .i_tdata(in_tdata), .i_tlast(in_tlast), .i_tvalid(in_tvalid), .i_tready(in_tready),
    .o_hist_tdata(hist_tdata), .o_hist_tlast(hist_tlast), .o_hist_tvalid(hist_tvalid_c), .o_hist_tready(hist_tready_c), .o_hist_teob(hist_teob),
    .o_wf_tdata(wf_tdata), .o_wf_tlast(wf_tlast), .o_wf_tvalid(wf_tvalid_c), .o_wf_tready(wf_tready_c)
  );

  // Enable / Disable logic
  assign hist_tready_c = hist_tready   | ~cfg_enable[0];
  assign hist_tvalid   = hist_tvalid_c &  cfg_enable[0];
  assign wf_tready_c   = wf_tready     | ~cfg_enable[1];
  assign wf_tvalid     = wf_tvalid_c   &  cfg_enable[1];

endmodule


// CHDR header handling submodule
module noc_block_fosphor_chdr
(
  input clk, input rst,
  input  [127:0] i_tuser, input i_tlast, input i_tvalid, input i_tready,
  output [127:0] o_chdr,  input o_tlast, input o_tvalid, input o_tready
);

  reg chdr_cap_next, chdr_pending, chdr_cur_valid;
  wire chdr_cap_cur;
  reg [127:0] chdr_next;
  reg [127:0] chdr_cur;

  always @(posedge clk)
  begin
    // When to capture Next
    if (rst)
      chdr_cap_next <= 1'b1;
    else if (i_tvalid & i_tready)
      chdr_cap_next <= i_tlast;

    // Next CHDR
    if (chdr_cap_next)
      chdr_next <= i_tuser;

    // When to capture
    if (chdr_cap_next)
      chdr_pending <= 1'b1;
    else if (chdr_cap_cur)
      chdr_pending <= 1'b0;

    // Current CHDR
    if (chdr_cap_cur)
      chdr_cur <= chdr_next;

    if (rst)
      chdr_cur_valid <= 1'b0;
    else if (chdr_cap_cur)
      chdr_cur_valid <= chdr_pending;
  end

  assign chdr_cap_cur = chdr_pending & ((o_tlast & o_tvalid & o_tready) | ~chdr_cur_valid);
  assign o_chdr = chdr_cur;

endmodule // noc_block_fosphor_chdr<|MERGE_RESOLUTION|>--- conflicted
+++ resolved
@@ -32,8 +32,11 @@
   wire [127:0] str_src_tdata;
   wire   [1:0] str_src_tlast, str_src_tvalid, str_src_tready;
 
-  wire [1:0]  clear_tx_seqnum;
+  wire [1:0]  clear_tx_seqnum, clear_tx_seqnum_bclk;
   wire [15:0] src_sid[0:1], next_dst_sid[0:1];
+
+  synchronizer #(.INITIAL_VAL(1'b0), .WIDTH(2)) clear_tx_sync_i (
+    .clk(bus_clk), .rst(1'b0), .in(clear_tx_seqnum), .out(clear_tx_seqnum_bclk));
 
   // Shell instance
   noc_shell #(
@@ -49,13 +52,8 @@
     // Computer Engine Clock Domain
     .clk(ce_clk), .reset(ce_rst),
     // Control Sink
-<<<<<<< HEAD
-    .set_data(set_data_f), .set_addr(set_addr_f), .set_stb(set_stb_f), .set_time(),
+    .set_data(set_data_f), .set_addr(set_addr_f), .set_stb(set_stb_f), .set_time(), .set_has_time(),
     .rb_stb(2'b11), .rb_addr(), .rb_data(128'd0),
-=======
-    .set_data(set_data), .set_addr(set_addr), .set_stb(set_stb), .set_time(), .set_has_time(),
-    .rb_stb(1'b1), .rb_data(64'd0), .rb_addr(),
->>>>>>> f9232325
     // Control Source
     .cmdout_tdata(cmdout_tdata), .cmdout_tlast(cmdout_tlast), .cmdout_tvalid(cmdout_tvalid), .cmdout_tready(cmdout_tready),
     .ackin_tdata(ackin_tdata), .ackin_tlast(ackin_tlast), .ackin_tvalid(ackin_tvalid), .ackin_tready(ackin_tready),
@@ -86,7 +84,6 @@
   // CHDR deframer
   //
   ////////////////////////////////////////////////////////////
-<<<<<<< HEAD
 
   wire [31:0]  in_tdata;
   wire         in_tlast;
@@ -94,34 +91,8 @@
   wire         in_tready;
   wire [127:0] in_tuser;
 
-  chdr_deframer deframer (
-    .clk(ce_clk), .reset(ce_rst), .clear(1'b0),
-=======
-  wire [31:0]  m_axis_data_tdata;
-  wire         m_axis_data_tlast;
-  wire         m_axis_data_tvalid;
-  wire         m_axis_data_tready;
-  wire [127:0] m_axis_data_tuser;
-
-  wire [31:0]  s_axis_data_tdata;
-  wire         s_axis_data_tlast;
-  wire         s_axis_data_tvalid;
-  wire         s_axis_data_tready;
-  wire [127:0] s_axis_data_tuser;
-  wire         s_axis_data_teob;
-
-  localparam AXI_WRAPPER_BASE    = 128;
-
-  axi_wrapper #(
-    .SIMPLE_MODE(0),
-    .MTU(MTU))
-  inst_axi_wrapper (
-    .bus_clk(bus_clk), .bus_rst(bus_rst),
-    .clk(ce_clk), .reset(ce_rst),
-    .clear_tx_seqnum(clear_tx_seqnum),
-    .next_dst(next_dst_sid),
-    .set_stb(set_stb), .set_addr(set_addr), .set_data(set_data),
->>>>>>> f9232325
+  chdr_deframer_2clk deframer (
+    .samp_clk(ce_clk), .samp_rst(ce_rst), .pkt_clk(bus_clk), .pkt_rst(bus_rst),
     .i_tdata(str_sink_tdata), .i_tlast(str_sink_tlast), .i_tvalid(str_sink_tvalid), .i_tready(str_sink_tready),
     .o_tdata(in_tdata), .o_tuser(in_tuser), .o_tlast(in_tlast), .o_tvalid(in_tvalid), .o_tready(in_tready)
   );
@@ -165,10 +136,10 @@
 
   assign hist_tdatas = { hist_tdata[7:0], hist_tdata[15:8], hist_tdata[23:16], hist_tdata[31:24] };
 
-  chdr_framer #(
+  chdr_framer_2clk #(
     .SIZE(MTU)
   ) framer_hist (
-    .clk(ce_clk), .reset(ce_rst), .clear(clear_tx_seqnum[0]),
+    .samp_clk(ce_clk), .samp_rst(ce_rst | clear_tx_seqnum[0]), .pkt_clk(bus_clk), .pkt_rst(bus_rst | clear_tx_seqnum_bclk[0]),
     .i_tdata(hist_tdatas), .i_tuser(hist_tuser), .i_tlast(hist_tlast), .i_tvalid(hist_tvalid), .i_tready(hist_tready),
     .o_tdata(str_src_tdata[63:0]), .o_tlast(str_src_tlast[0]), .o_tvalid(str_src_tvalid[0]), .o_tready(str_src_tready[0])
   );
@@ -192,10 +163,10 @@
 
   assign wf_tdatas = { wf_tdata[7:0], wf_tdata[15:8], wf_tdata[23:16], wf_tdata[31:24] };
 
-  chdr_framer #(
+  chdr_framer_2clk #(
     .SIZE(MTU)
   ) framer_wf (
-    .clk(ce_clk), .reset(ce_rst), .clear(clear_tx_seqnum[1]),
+    .samp_clk(ce_clk), .samp_rst(ce_rst | clear_tx_seqnum[1]), .pkt_clk(bus_clk), .pkt_rst(bus_rst | clear_tx_seqnum_bclk[1]),
     .i_tdata(wf_tdatas), .i_tuser(wf_tuser), .i_tlast(wf_tlast), .i_tvalid(wf_tvalid), .i_tready(wf_tready),
     .o_tdata(str_src_tdata[127:64]), .o_tlast(str_src_tlast[1]), .o_tvalid(str_src_tvalid[1]), .o_tready(str_src_tready[1])
   );
