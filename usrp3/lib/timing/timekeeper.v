//
// Copyright 2013-2014 Ettus Research LLC
//


module timekeeper
<<<<<<< HEAD
  #(parameter SR_TIME_HI = 0,
    parameter SR_TIME_LO = 1,
    parameter SR_TIME_CTRL = 2)
   (input clk, input reset, input pps, input strobe,
=======
  #(parameter BASE = 0)
   (input clk, input reset, input pps, input sync,
>>>>>>> b8b512d7
    input set_stb, input [7:0] set_addr, input [31:0] set_data,
    output reg [63:0] vita_time, output reg [63:0] vita_time_lastpps);

   //////////////////////////////////////////////////////////////////////////
   // timer settings for this module
   //////////////////////////////////////////////////////////////////////////
   wire [63:0] time_at_next_event;
   wire set_time_pps, set_time_now, set_time_sync;
   wire cmd_trigger;

   setting_reg #(.my_addr(SR_TIME_HI), .width(32)) sr_time_hi
     (.clk(clk), .rst(reset), .strobe(set_stb), .addr(set_addr), .in(set_data),
      .out(time_at_next_event[63:32]), .changed());

   setting_reg #(.my_addr(SR_TIME_LO), .width(32)) sr_time_lo
     (.clk(clk), .rst(reset), .strobe(set_stb), .addr(set_addr), .in(set_data),
      .out(time_at_next_event[31:0]), .changed());

<<<<<<< HEAD
   setting_reg #(.my_addr(SR_TIME_CTRL), .width(2)) sr_ctrl
=======
   setting_reg #(.my_addr(BASE+2), .width(3)) sr_ctrl
>>>>>>> b8b512d7
     (.clk(clk), .rst(reset), .strobe(set_stb), .addr(set_addr), .in(set_data),
      .out({set_time_sync, set_time_pps, set_time_now}), .changed(cmd_trigger));

   //////////////////////////////////////////////////////////////////////////
   // PPS edge detection logic
   //////////////////////////////////////////////////////////////////////////
   reg pps_del, pps_del2;
   always @(posedge clk)
     {pps_del2,pps_del} <= {pps_del, pps};

   wire pps_edge = !pps_del2 & pps_del;

   //////////////////////////////////////////////////////////////////////////
   // arm the trigger to latch a new time when the ctrl register is written
   //////////////////////////////////////////////////////////////////////////
   reg armed;
   wire time_event = armed && ((set_time_now) || (set_time_pps && pps_edge) || (set_time_sync && sync));
   always @(posedge clk) begin
     if (reset) armed <= 1'b0;
     else if (cmd_trigger) armed <= 1'b1;
     else if (time_event) armed <= 1'b0;
   end

   //////////////////////////////////////////////////////////////////////////
   // vita time tracker - update every tick or when we get an "event"
   //////////////////////////////////////////////////////////////////////////
   always @(posedge clk)
     if(reset)
       vita_time <= 64'h0;
     else if (time_event)
       vita_time <= time_at_next_event;
     else if (strobe)
       vita_time <= vita_time + 64'h1;

   //////////////////////////////////////////////////////////////////////////
   // track the time at last pps so host can detect the pps
   //////////////////////////////////////////////////////////////////////////
   always @(posedge clk)
     if(reset)
       vita_time_lastpps <= 64'h0;
     else if(pps_edge)
       if(time_event)
         vita_time_lastpps <= time_at_next_event;
       else if (strobe)
         vita_time_lastpps <= vita_time + 64'h1;

endmodule // timekeeper<|MERGE_RESOLUTION|>--- conflicted
+++ resolved
@@ -4,15 +4,10 @@
 
 
 module timekeeper
-<<<<<<< HEAD
   #(parameter SR_TIME_HI = 0,
     parameter SR_TIME_LO = 1,
     parameter SR_TIME_CTRL = 2)
-   (input clk, input reset, input pps, input strobe,
-=======
-  #(parameter BASE = 0)
-   (input clk, input reset, input pps, input sync,
->>>>>>> b8b512d7
+   (input clk, input reset, input pps, input sync, input strobe,
     input set_stb, input [7:0] set_addr, input [31:0] set_data,
     output reg [63:0] vita_time, output reg [63:0] vita_time_lastpps);
 
@@ -31,11 +26,7 @@
      (.clk(clk), .rst(reset), .strobe(set_stb), .addr(set_addr), .in(set_data),
       .out(time_at_next_event[31:0]), .changed());
 
-<<<<<<< HEAD
-   setting_reg #(.my_addr(SR_TIME_CTRL), .width(2)) sr_ctrl
-=======
-   setting_reg #(.my_addr(BASE+2), .width(3)) sr_ctrl
->>>>>>> b8b512d7
+   setting_reg #(.my_addr(SR_TIME_CTRL), .width(3)) sr_ctrl
      (.clk(clk), .rst(reset), .strobe(set_stb), .addr(set_addr), .in(set_data),
       .out({set_time_sync, set_time_pps, set_time_now}), .changed(cmd_trigger));
 
