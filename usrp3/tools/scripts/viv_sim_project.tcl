#
# Copyright 2014 Ettus Research
#

# ---------------------------------------
# Gather all external parameters
# ---------------------------------------
set simulator       $::env(VIV_SIMULATOR)
set design_srcs     $::env(VIV_DESIGN_SRCS)
set sim_srcs        $::env(VIV_SIM_SRCS)
set sim_top         $::env(VIV_SIM_TOP)
set part_name       $::env(VIV_PART_NAME)
set sim_runtime     $::env(VIV_SIM_RUNTIME)
set sim_fast        $::env(VIV_SIM_FAST)
<<<<<<< HEAD
set sim_complibdir  $::env(VIV_SIM_COMPLIBDIR)
set sim_user_do     $::env(VIV_SIM_USER_DO)
set sim_64bit       $::env(VIV_SIM_64BIT)
=======
>>>>>>> b8b512d7
set vivado_mode     $::env(VIV_MODE)
set working_dir     [pwd]

set sim_fileset "sim_1"
set project_name "[string tolower $simulator]_proj"

if [info exists ::env(VIV_SIM_COMPLIBDIR) ] {
    set sim_complibdir  $::env(VIV_SIM_COMPLIBDIR)
    if [expr [file isdirectory $sim_complibdir] == 0] {
        set sim_complibdir  ""
    }
} else {
    set sim_complibdir  ""
}
if [expr ([string equal $simulator "XSim"] == 0) && ([string length $sim_complibdir] == 0)] {
    puts "BUILDER: \[ERROR\]: Could not resolve the location for the compiled simulation libraries."
    puts "                  Please build libraries for chosen simulator and set the env or"
    puts "                  makefile variable SIM_COMPLIBDIR to point to the location."
    exit 1
}

# ---------------------------------------
# Vivado Commands
# ---------------------------------------
puts "BUILDER: Creating Vivado simulation project part $part_name"
create_project -part $part_name -force $project_name/$project_name

foreach src_file $design_srcs {
    set src_ext [file extension $src_file ]
    if [expr [lsearch {.vhd .vhdl} $src_ext] >= 0] {
        puts "BUILDER: Adding VHDL    : $src_file"
        read_vhdl -library work $src_file
    } elseif [expr [lsearch {.v .vh} $src_ext] >= 0] {
        puts "BUILDER: Adding Verilog : $src_file"
        read_verilog $src_file
    } elseif [expr [lsearch {.sv} $src_ext] >= 0] {
        puts "BUILDER: Adding SVerilog: $src_file"
        read_verilog -sv $src_file
    } elseif [expr [lsearch {.xdc} $src_ext] >= 0] {
        puts "BUILDER: Adding XDC     : $src_file"
        read_xdc $src_file
    } elseif [expr [lsearch {.xci} $src_ext] >= 0] {
        puts "BUILDER: Adding IP      : $src_file"
        read_ip $src_file
    } elseif [expr [lsearch {.ngc .edif} $src_ext] >= 0] {
        puts "BUILDER: Adding Netlist : $src_file"
        read_edif $src_file
    } else {
        puts "BUILDER: \[WARNING\] File ignored!!!: $src_file"
    }
}

foreach sim_src $sim_srcs {
    puts "BUILDER: Adding Sim Src : $sim_src"
    add_files -fileset $sim_fileset -norecurse $sim_src
}

# Simulator independent config
set_property top $sim_top [get_filesets $sim_fileset]
set_property default_lib work [current_project]

# Select the simulator
# WARNING: Do this first before setting simulator specific properties!
set_property target_simulator $simulator [current_project]

# Vivado quirk when passing options to external simulators
if [expr [string equal $simulator "XSim"] == 1] {
    set_property verilog_define "SIM_RUNTIME_US=$sim_runtime WORKING_DIR=\"$working_dir\"" [get_filesets $sim_fileset]
} else {
    set_property verilog_define "SIM_RUNTIME_US=$sim_runtime WORKING_DIR=$working_dir" [get_filesets $sim_fileset]
}

# XSim specific settings
set_property xsim.simulate.runtime "${sim_runtime}us" -objects [get_filesets $sim_fileset]
set_property xsim.elaborate.debug_level "all" -objects [get_filesets $sim_fileset]
set_property xsim.elaborate.unifast $sim_fast -objects [get_filesets $sim_fileset]

# Modelsim specific settings
<<<<<<< HEAD
set_property compxlib.compiled_library_dir $sim_complibdir [current_project]
# Does not work yet (as of Vivado 2015.2), but will be useful for 32-bit support
# See: http://www.xilinx.com/support/answers/62210.html
set_property modelsim.64bit $sim_64bit -objects [get_filesets $sim_fileset]
set_property modelsim.simulate.runtime "${sim_runtime}ns" -objects [get_filesets $sim_fileset]
set_property modelsim.elaborate.acc "true" -objects [get_filesets $sim_fileset]
set_property modelsim.simulate.log_all_signals "true" -objects [get_filesets $sim_fileset]
set_property modelsim.simulate.vsim.more_options -value {-c} -objects [get_filesets $sim_fileset]
set_property modelsim.elaborate.unifast $sim_fast -objects [get_filesets $sim_fileset]
set_property modelsim.simulate.custom_udo -value "${sim_user_do}" -objects [get_filesets $sim_fileset]

=======
if [expr [string equal $simulator "Modelsim"] == 1] {
    set sim_64bit       $::env(VIV_SIM_64BIT)

    set_property compxlib.compiled_library_dir $sim_complibdir [current_project]
    # Does not work yet (as of Vivado 2015.2), but will be useful for 32-bit support
    # See: http://www.xilinx.com/support/answers/62210.html
    set_property modelsim.64bit $sim_64bit -objects [get_filesets $sim_fileset]
    set_property modelsim.simulate.runtime "${sim_runtime}ns" -objects [get_filesets $sim_fileset]
    set_property modelsim.elaborate.acc "true" -objects [get_filesets $sim_fileset]
    set_property modelsim.simulate.log_all_signals "true" -objects [get_filesets $sim_fileset]
    set_property modelsim.simulate.vsim.more_options -value "-c" -objects [get_filesets $sim_fileset]
    set_property modelsim.elaborate.unifast $sim_fast -objects [get_filesets $sim_fileset]
    if [info exists ::env(VIV_SIM_USER_DO) ] {
        set_property modelsim.simulate.custom_udo -value "$::env(VIV_SIM_USER_DO)" -objects [get_filesets $sim_fileset]
    }
}

>>>>>>> b8b512d7
# Launch simulation
launch_simulation

if [string equal $vivado_mode "batch"] {
    puts "BUILDER: Closing project"
    close_project
} else {
    puts "BUILDER: In GUI mode. Leaving project open."
}<|MERGE_RESOLUTION|>--- conflicted
+++ resolved
@@ -12,12 +12,6 @@
 set part_name       $::env(VIV_PART_NAME)
 set sim_runtime     $::env(VIV_SIM_RUNTIME)
 set sim_fast        $::env(VIV_SIM_FAST)
-<<<<<<< HEAD
-set sim_complibdir  $::env(VIV_SIM_COMPLIBDIR)
-set sim_user_do     $::env(VIV_SIM_USER_DO)
-set sim_64bit       $::env(VIV_SIM_64BIT)
-=======
->>>>>>> b8b512d7
 set vivado_mode     $::env(VIV_MODE)
 set working_dir     [pwd]
 
@@ -96,19 +90,6 @@
 set_property xsim.elaborate.unifast $sim_fast -objects [get_filesets $sim_fileset]
 
 # Modelsim specific settings
-<<<<<<< HEAD
-set_property compxlib.compiled_library_dir $sim_complibdir [current_project]
-# Does not work yet (as of Vivado 2015.2), but will be useful for 32-bit support
-# See: http://www.xilinx.com/support/answers/62210.html
-set_property modelsim.64bit $sim_64bit -objects [get_filesets $sim_fileset]
-set_property modelsim.simulate.runtime "${sim_runtime}ns" -objects [get_filesets $sim_fileset]
-set_property modelsim.elaborate.acc "true" -objects [get_filesets $sim_fileset]
-set_property modelsim.simulate.log_all_signals "true" -objects [get_filesets $sim_fileset]
-set_property modelsim.simulate.vsim.more_options -value {-c} -objects [get_filesets $sim_fileset]
-set_property modelsim.elaborate.unifast $sim_fast -objects [get_filesets $sim_fileset]
-set_property modelsim.simulate.custom_udo -value "${sim_user_do}" -objects [get_filesets $sim_fileset]
-
-=======
 if [expr [string equal $simulator "Modelsim"] == 1] {
     set sim_64bit       $::env(VIV_SIM_64BIT)
 
@@ -126,7 +107,6 @@
     }
 }
 
->>>>>>> b8b512d7
 # Launch simulation
 launch_simulation
 
