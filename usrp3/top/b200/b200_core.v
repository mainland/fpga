--- conflicted
+++ resolved
@@ -15,7 +15,7 @@
     parameter R0_DATA_SID = 8'h50,
     parameter R1_DATA_SID = 8'h60,
     parameter DEMUX_SID_MASK = 8'hf0,
-    parameter EXTRA_BUFF_SIZE = 1,
+    parameter EXTRA_BUFF_SIZE = 0,
     parameter RADIO_FIFO_SIZE = 12,
     parameter SAMPLE_FIFO_SIZE = 11
 
@@ -158,7 +158,7 @@
      ******************************************************************/
     wire [63:0] u0i_ctrl_tdata; wire u0i_ctrl_tlast, u0i_ctrl_tvalid, u0i_ctrl_tready;
 
-    axi_fifo #(.WIDTH(65), .SIZE(1)) uart_timing_fifo
+    axi_fifo #(.WIDTH(65), .SIZE(0)) uart_timing_fifo
     (
         .clk(bus_clk), .reset(bus_rst), .clear(1'b0),
         .i_tdata({u0_ctrl_tlast, u0_ctrl_tdata}), .i_tvalid(u0_ctrl_tvalid), .i_tready(u0_ctrl_tready), .space(),
@@ -190,13 +190,9 @@
 
     wire [63:0] l0i_ctrl_tdata; wire l0i_ctrl_tlast, l0i_ctrl_tvalid, l0i_ctrl_tready;
 
-<<<<<<< HEAD
-    axi_fifo #(.WIDTH(65), .SIZE(1)) radio_ctrl_proc_timing_fifo
-=======
     wire time_sync, time_sync_r;
 
     axi_fifo #(.WIDTH(65), .SIZE(0)) radio_ctrl_proc_timing_fifo
->>>>>>> b8b512d7
     (
         .clk(bus_clk), .reset(bus_rst), .clear(1'b0),
         .i_tdata({l0_ctrl_tlast, l0_ctrl_tdata}), .i_tvalid(l0_ctrl_tvalid), .i_tready(l0_ctrl_tready), .space(),
