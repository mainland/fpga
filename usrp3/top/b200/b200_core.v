//
// Copyright 2013-14 Ettus Research LLC
//


/***********************************************************
 * B200 Core Guts
 **********************************************************/
module b200_core
#(
    parameter R0_CTRL_SID = 8'h10,
    parameter R1_CTRL_SID = 8'h20,
    parameter U0_CTRL_SID = 8'h30,
    parameter L0_CTRL_SID = 8'h40,
    parameter R0_DATA_SID = 8'h50,
    parameter R1_DATA_SID = 8'h60,
    parameter DEMUX_SID_MASK = 8'hf0,
    parameter EXTRA_BUFF_SIZE = 0,
    parameter RADIO_FIFO_SIZE = 12,
    parameter SAMPLE_FIFO_SIZE = 11

)
(
    ////////////////////////////////////////////////////////////////////
    // bus interfaces
    ////////////////////////////////////////////////////////////////////
    input 	  bus_clk,
    input 	  bus_rst,

    input [63:0]  tx_tdata, input tx_tlast, input tx_tvalid, output tx_tready,
    output [63:0] rx_tdata, output rx_tlast, output rx_tvalid, input rx_tready,
    input [63:0]  ctrl_tdata, input ctrl_tlast, input ctrl_tvalid, output ctrl_tready,
    output [63:0] resp_tdata, output resp_tlast, output resp_tvalid, input resp_tready,

    ////////////////////////////////////////////////////////////////////
    // radio interfaces
    ////////////////////////////////////////////////////////////////////
    input 	  radio_clk,
    input 	  radio_rst,

    input [31:0]  rx0, input [31:0] rx1,
    output [31:0] tx0, output [31:0] tx1,
    output [7:0] fe0_gpio_out, output [7:0] fe1_gpio_out,
    input [9:0] fp_gpio_in, output [9:0] fp_gpio_out, output [9:0] fp_gpio_ddr,
    input 	  pps_int, input pps_ext,

    ////////////////////////////////////////////////////////////////////
    // gpsdo uart
    ////////////////////////////////////////////////////////////////////
    input 	  rxd,
    output 	  txd,

    ////////////////////////////////////////////////////////////////////
    // core interfaces
    ////////////////////////////////////////////////////////////////////
    output [7:0]  sen, output sclk, output mosi, input miso,
    input [31:0]  rb_misc,
    output [31:0] misc_outs,
    ////////////////////////////////////////////////////////////////////
    // debug UART
    ////////////////////////////////////////////////////////////////////
    output debug_txd, input debug_rxd,
    input debug_scl, input debug_sda,

    ////////////////////////////////////////////////////////////////////
    // fe lock signals
    ////////////////////////////////////////////////////////////////////
    input [1:0] lock_signals,

    ////////////////////////////////////////////////////////////////////
    // debug signals
    ////////////////////////////////////////////////////////////////////
    output [63:0] debug
);
    localparam SR_CORE_SPI       = 8'd8;
    localparam SR_CORE_MISC      = 8'd16;
    localparam SR_CORE_COMPAT    = 8'd24;
    localparam SR_CORE_READBACK  = 8'd32;
    localparam SR_CORE_GPSDO_ST  = 8'd40;
<<<<<<< HEAD
    localparam SR_CORE_PPS_SEL   = 8'd48;
    localparam COMPAT_MAJOR      = 16'h000C;
=======
    localparam SR_CORE_SYNC      = 8'd48;
    localparam COMPAT_MAJOR      = 16'h000D;
>>>>>>> 692751ca
    localparam COMPAT_MINOR      = 16'h0000;

    reg [1:0] lock_state;
    reg [1:0] lock_state_r;

    always @(posedge bus_clk)
      if (bus_rst)
        {lock_state_r, lock_state} <= 4'h0;
      else
        {lock_state_r, lock_state} <= {lock_state, lock_signals};


    /*******************************************************************
     * PPS Timing stuff
     ******************************************************************/

    // Generate an internal PPS signal
    wire int_pps;
    pps_generator #(.CLK_FREQ(100000000)) pps_gen
    (.clk(bus_clk), .reset(1'b0), .pps(int_pps));

    // Flop PPS signals into radio clock domain
    reg [1:0] 	 gpsdo_pps_del, ext_pps_del, int_pps_del;
    always @(posedge radio_clk) ext_pps_del[1:0] <= {ext_pps_del[0], pps_ext};
    always @(posedge radio_clk) gpsdo_pps_del[1:0] <= {gpsdo_pps_del[0], pps_int};
    always @(posedge radio_clk) int_pps_del[1:0] <= {int_pps_del[0], int_pps};

    // PPS mux
    wire [1:0] pps_select;
    wire pps =  (pps_select == 2'b00)? gpsdo_pps_del[1] :
                (pps_select == 2'b01)? ext_pps_del[1] :
                (pps_select == 2'b10)? int_pps_del[1] :
                1'b0;

    /*******************************************************************
     * Response mux Routing logic
     ******************************************************************/
    wire [63:0] r0_resp_tdata; wire r0_resp_tlast, r0_resp_tvalid, r0_resp_tready;
    wire [63:0] r1_resp_tdata; wire r1_resp_tlast, r1_resp_tvalid, r1_resp_tready;
    wire [63:0] u0_resp_tdata; wire u0_resp_tlast, u0_resp_tvalid, u0_resp_tready;
    wire [63:0] l0_resp_tdata; wire l0_resp_tlast, l0_resp_tvalid, l0_resp_tready;

    axi_mux4 #(.WIDTH(64), .BUFFER(1)) mux_for_resp
     (.clk(bus_clk), .reset(bus_rst), .clear(1'b0),
      .i0_tdata(r0_resp_tdata), .i0_tlast(r0_resp_tlast), .i0_tvalid(r0_resp_tvalid), .i0_tready(r0_resp_tready),
      .i1_tdata(r1_resp_tdata), .i1_tlast(r1_resp_tlast), .i1_tvalid(r1_resp_tvalid), .i1_tready(r1_resp_tready),
      .i2_tdata(u0_resp_tdata), .i2_tlast(u0_resp_tlast), .i2_tvalid(u0_resp_tvalid), .i2_tready(u0_resp_tready),
      .i3_tdata(l0_resp_tdata), .i3_tlast(l0_resp_tlast), .i3_tvalid(l0_resp_tvalid), .i3_tready(l0_resp_tready),
      .o_tdata(resp_tdata), .o_tlast(resp_tlast), .o_tvalid(resp_tvalid), .o_tready(resp_tready));

    /*******************************************************************
     * Control demux Routing logic
     ******************************************************************/
    wire [63:0] r0_ctrl_tdata; wire r0_ctrl_tlast, r0_ctrl_tvalid, r0_ctrl_tready;
    wire [63:0] r1_ctrl_tdata; wire r1_ctrl_tlast, r1_ctrl_tvalid, r1_ctrl_tready;
    wire [63:0] u0_ctrl_tdata; wire u0_ctrl_tlast, u0_ctrl_tvalid, u0_ctrl_tready;
    wire [63:0] l0_ctrl_tdata; wire l0_ctrl_tlast, l0_ctrl_tvalid, l0_ctrl_tready;

    wire [63:0] ctrl_hdr;
    wire [1:0] ctrl_dst =
        ((ctrl_hdr[7:0] & DEMUX_SID_MASK) == R0_CTRL_SID)? 0 : (
        ((ctrl_hdr[7:0] & DEMUX_SID_MASK) == R1_CTRL_SID)? 1 : (
        ((ctrl_hdr[7:0] & DEMUX_SID_MASK) == U0_CTRL_SID)? 2 : (
        ((ctrl_hdr[7:0] & DEMUX_SID_MASK) == L0_CTRL_SID)? 3 : (
    3))));
    axi_demux4 #(.ACTIVE_CHAN(4'b1111), .WIDTH(64), .BUFFER(1)) demux_for_ctrl
     (.clk(bus_clk), .reset(bus_rst), .clear(1'b0),
      .header(ctrl_hdr), .dest(ctrl_dst),
      .i_tdata(ctrl_tdata), .i_tlast(ctrl_tlast), .i_tvalid(ctrl_tvalid), .i_tready(ctrl_tready),
      .o0_tdata(r0_ctrl_tdata), .o0_tlast(r0_ctrl_tlast), .o0_tvalid(r0_ctrl_tvalid), .o0_tready(r0_ctrl_tready),
      .o1_tdata(r1_ctrl_tdata), .o1_tlast(r1_ctrl_tlast), .o1_tvalid(r1_ctrl_tvalid), .o1_tready(r1_ctrl_tready),
      .o2_tdata(u0_ctrl_tdata), .o2_tlast(u0_ctrl_tlast), .o2_tvalid(u0_ctrl_tvalid), .o2_tready(u0_ctrl_tready),
      .o3_tdata(l0_ctrl_tdata), .o3_tlast(l0_ctrl_tlast), .o3_tvalid(l0_ctrl_tvalid), .o3_tready(l0_ctrl_tready));

    /*******************************************************************
     * UART
     ******************************************************************/
    wire [63:0] u0i_ctrl_tdata; wire u0i_ctrl_tlast, u0i_ctrl_tvalid, u0i_ctrl_tready;

    axi_fifo #(.WIDTH(65), .SIZE(0)) uart_timing_fifo
    (
        .clk(bus_clk), .reset(bus_rst), .clear(1'b0),
        .i_tdata({u0_ctrl_tlast, u0_ctrl_tdata}), .i_tvalid(u0_ctrl_tvalid), .i_tready(u0_ctrl_tready), .space(),
        .o_tdata({u0i_ctrl_tlast, u0i_ctrl_tdata}), .o_tvalid(u0i_ctrl_tvalid), .o_tready(u0i_ctrl_tready), .occupied()
    );

    cvita_uart #(.SIZE(7)) uart
    (
        .clk(bus_clk), .rst(bus_rst), .rxd(rxd), .txd(txd),
        .i_tdata(u0i_ctrl_tdata), .i_tlast(u0i_ctrl_tlast), .i_tvalid(u0i_ctrl_tvalid), .i_tready(u0i_ctrl_tready),
        .o_tdata(u0_resp_tdata), .o_tlast(u0_resp_tlast), .o_tvalid(u0_resp_tvalid), .o_tready(u0_resp_tready)
    );

    /*******************************************************************
     * Misc controls
     ******************************************************************/
    wire 	set_stb;
    wire [7:0] 	set_addr;
    wire [31:0] 	set_data;

    wire spi_ready;
    wire [31:0] spi_readback;

    wire [7:0] gpsdo_st;
    wire [7:0] radio_st;

    wire [1:0] rb_addr;
    reg [63:0] rb_data;

    wire [63:0] l0i_ctrl_tdata; wire l0i_ctrl_tlast, l0i_ctrl_tvalid, l0i_ctrl_tready;

    wire time_sync, time_sync_r;

    axi_fifo #(.WIDTH(65), .SIZE(0)) radio_ctrl_proc_timing_fifo
    (
        .clk(bus_clk), .reset(bus_rst), .clear(1'b0),
        .i_tdata({l0_ctrl_tlast, l0_ctrl_tdata}), .i_tvalid(l0_ctrl_tvalid), .i_tready(l0_ctrl_tready), .space(),
        .o_tdata({l0i_ctrl_tlast, l0i_ctrl_tdata}), .o_tvalid(l0i_ctrl_tvalid), .o_tready(l0i_ctrl_tready), .occupied()
    );

    radio_ctrl_proc radio_ctrl_proc
     (.clk(bus_clk), .reset(bus_rst), .clear(1'b0),
      .ctrl_tdata(l0i_ctrl_tdata), .ctrl_tlast(l0i_ctrl_tlast), .ctrl_tvalid(l0i_ctrl_tvalid), .ctrl_tready(l0i_ctrl_tready),
      .resp_tdata(l0_resp_tdata), .resp_tlast(l0_resp_tlast), .resp_tvalid(l0_resp_tvalid), .resp_tready(l0_resp_tready),
      .vita_time(64'b0),
      .set_stb(set_stb), .set_addr(set_addr), .set_data(set_data),
      .ready(spi_ready), .readback(rb_data),
      .debug());

    setting_reg #(.my_addr(SR_CORE_MISC), .awidth(8), .width(32), .at_reset(8'h0)) sr_misc
     (.clk(bus_clk), .rst(bus_rst), .strobe(set_stb), .addr(set_addr), .in(set_data),
      .out(misc_outs), .changed());

    setting_reg #(.my_addr(SR_CORE_READBACK), .awidth(8), .width(2)) sr_rdback
     (.clk(bus_clk), .rst(bus_rst), .strobe(set_stb), .addr(set_addr), .in(set_data),
      .out(rb_addr), .changed());

    setting_reg #(.my_addr(SR_CORE_GPSDO_ST), .awidth(8), .width(8)) sr_gpsdo_st
     (.clk(bus_clk), .rst(1'b0/*keep*/), .strobe(set_stb), .addr(set_addr), .in(set_data),
      .out(gpsdo_st), .changed());

    setting_reg #(.my_addr(SR_CORE_SYNC), .awidth(8), .width(3)) sr_sync
     (.clk(bus_clk), .rst(bus_rst), .strobe(set_stb), .addr(set_addr), .in(set_data),
      .out({time_sync,pps_select}), .changed());

    synchronizer time_sync_synchronizer
     (.clk(radio_clk), .rst(radio_rst), .in(time_sync), .out(time_sync_r));

    simple_spi_core #(.BASE(SR_CORE_SPI), .WIDTH(8), .CLK_IDLE(0), .SEN_IDLE(8'hFF)) misc_spi
     (.clock(bus_clk), .reset(bus_rst),
      .set_stb(set_stb), .set_addr(set_addr), .set_data(set_data),
      .readback(spi_readback), .ready(spi_ready),
      .sen(sen), .sclk(sclk), .mosi(mosi), .miso(miso),
      .debug());

    always @*
     case(rb_addr)
       2'd0 : rb_data <= { 32'hACE0BA5E, COMPAT_MAJOR, COMPAT_MINOR };
       2'd1 : rb_data <= { 32'b0, spi_readback };
       2'd2 : rb_data <= { 16'b0, radio_st, gpsdo_st, rb_misc };
       2'd3 : rb_data <= { 30'h0, lock_state_r };
       default : rb_data <= 64'd0;
     endcase // case (rb_addr)

    /*******************************************************************
     * RX Data mux Routing logic
     ******************************************************************/
    wire [63:0] r0_rx_tdata; wire r0_rx_tlast, r0_rx_tvalid, r0_rx_tready;
    wire [63:0] r1_rx_tdata; wire r1_rx_tlast, r1_rx_tvalid, r1_rx_tready;
    wire [63:0] rx_tdata_int; wire rx_tlast_int, rx_tvalid_int, rx_tready_int;

   axi_mux4 #(.WIDTH(64), .BUFFER(1)) mux_for_rx
     (.clk(bus_clk), .reset(bus_rst), .clear(1'b0),
      .i0_tdata(r0_rx_tdata), .i0_tlast(r0_rx_tlast), .i0_tvalid(r0_rx_tvalid), .i0_tready(r0_rx_tready),
      .i1_tdata(r1_rx_tdata), .i1_tlast(r1_rx_tlast), .i1_tvalid(r1_rx_tvalid), .i1_tready(r1_rx_tready),
      .i2_tdata(64'b0), .i2_tlast(1'b0), .i2_tvalid(1'b0), .i2_tready(),
      .i3_tdata(64'b0), .i3_tlast(1'b0), .i3_tvalid(1'b0), .i3_tready(),
      .o_tdata(rx_tdata_int), .o_tlast(rx_tlast_int), .o_tvalid(rx_tvalid_int), .o_tready(rx_tready_int));

    axi_fifo #(.WIDTH(65), .SIZE(EXTRA_BUFF_SIZE)) extra_rx_buff
     (.clk(bus_clk), .reset(bus_rst),.clear(1'b0),
      .i_tdata({rx_tlast_int, rx_tdata_int}), .i_tvalid(rx_tvalid_int), .i_tready(rx_tready_int),
      .o_tdata({rx_tlast, rx_tdata}), .o_tvalid(rx_tvalid), .o_tready(rx_tready));

    /*******************************************************************
     * TX Data mux Routing logic
     ******************************************************************/
    wire [63:0] r0_tx_tdata; wire r0_tx_tlast, r0_tx_tvalid, r0_tx_tready;
    wire [63:0] r1_tx_tdata; wire r1_tx_tlast, r1_tx_tvalid, r1_tx_tready;
    wire [63:0] tx_tdata_int; wire tx_tlast_int, tx_tvalid_int, tx_tready_int;

    axi_fifo #(.WIDTH(65), .SIZE(EXTRA_BUFF_SIZE)) extra_tx_buff
     (.clk(bus_clk), .reset(bus_rst),.clear(1'b0),
      .i_tdata({tx_tlast, tx_tdata}), .i_tvalid(tx_tvalid), .i_tready(tx_tready),
      .o_tdata({tx_tlast_int, tx_tdata_int}), .o_tvalid(tx_tvalid_int), .o_tready(tx_tready_int));

    wire [63:0] tx_hdr;
    wire [1:0] tx_dst =
        ((tx_hdr[7:0] & DEMUX_SID_MASK) == R0_DATA_SID)? 0 : (
        ((tx_hdr[7:0] & DEMUX_SID_MASK) == R1_DATA_SID)? 1 : (
    3));
    axi_demux4 #(.ACTIVE_CHAN(4'b0011), .WIDTH(64), .BUFFER(1)) demux_for_tx
     (.clk(bus_clk), .reset(bus_rst), .clear(1'b0),
      .header(tx_hdr), .dest(tx_dst),
      .i_tdata(tx_tdata_int), .i_tlast(tx_tlast_int), .i_tvalid(tx_tvalid_int), .i_tready(tx_tready_int),
      .o0_tdata(r0_tx_tdata), .o0_tlast(r0_tx_tlast), .o0_tvalid(r0_tx_tvalid), .o0_tready(r0_tx_tready),
      .o1_tdata(r1_tx_tdata), .o1_tlast(r1_tx_tlast), .o1_tvalid(r1_tx_tvalid), .o1_tready(r1_tx_tready),
      .o2_tdata(), .o2_tlast(), .o2_tvalid(), .o2_tready(1'b1),
      .o3_tdata(), .o3_tlast(), .o3_tvalid(), .o3_tready(1'b1));

    /*******************************************************************
     * Radio 0
     ******************************************************************/
   wire [63:0] radio0_debug;
   wire [31:0] fe0_gpio_out32;
   assign fe0_gpio_out = fe0_gpio_out32[7:0];

   radio_b200 #(
      .RADIO_FIFO_SIZE(RADIO_FIFO_SIZE),
      .SAMPLE_FIFO_SIZE(SAMPLE_FIFO_SIZE),
      .FP_GPIO(1),
      .NEW_HB_INTERP(1),
      .NEW_HB_DECIM(1),
      .SOURCE_FLOW_CONTROL(0),
      .USER_SETTINGS(0),
      .DEVICE("SPARTAN6")
   ) radio_0 (
      .radio_clk(radio_clk), .radio_rst(radio_rst),
<<<<<<< HEAD
      .rx(rx0), .tx(tx0), .pps(pps),
      .fe_gpio_in(32'h00000000), .fe_gpio_out(fe0_gpio_out32), .fe_gpio_ddr(/* Always assumed to be outputs */),  
      .fp_gpio_in(fp_gpio_in), .fp_gpio_out(fp_gpio_out), .fp_gpio_ddr(fp_gpio_ddr),  
=======
      .rx(rx0), .tx(tx0), .fe_atr(fe_atr0), .pps(pps), .time_sync(time_sync_r),
`ifdef B210
    `ifdef B200_UART_IS_GPIO
        .fp_gpio({debug_rxd,debug_txd,fp_gpio}), // B210 no UART
    `else
        .fp_gpio({discard1,discard2,fp_gpio}), // B210 with UART
    `endif
`else
    `ifdef B200_UART_IS_GPIO
        .fp_gpio({debug_rxd,debug_txd,discard3}), // B200 no UART
    `else
        .fp_gpio({discard1,discard2,discard3}), // B200 with UART
    `endif
`endif // !`ifdef B210
>>>>>>> 692751ca
      .bus_clk(bus_clk), .bus_rst(bus_rst),
      .tx_tdata(r0_tx_tdata), .tx_tlast(r0_tx_tlast), .tx_tvalid(r0_tx_tvalid), .tx_tready(r0_tx_tready),
      .rx_tdata(r0_rx_tdata), .rx_tlast(r0_rx_tlast),  .rx_tvalid(r0_rx_tvalid), .rx_tready(r0_rx_tready),
      .ctrl_tdata(r0_ctrl_tdata), .ctrl_tlast(r0_ctrl_tlast),  .ctrl_tvalid(r0_ctrl_tvalid), .ctrl_tready(r0_ctrl_tready),
      .resp_tdata(r0_resp_tdata), .resp_tlast(r0_resp_tlast),  .resp_tvalid(r0_resp_tvalid), .resp_tready(r0_resp_tready),
<<<<<<< HEAD
      .debug(radio0_debug)
   );
   
=======

      .debug(radio0_debug)
      );

>>>>>>> 692751ca
    /*******************************************************************
     * Radio 1
     ******************************************************************/
`ifdef TARGET_B210 // B210 Has two radio instances.
   assign      radio_st = 8'h2;

   wire [63:0] radio1_debug;
   wire [31:0] fe1_gpio_out32;
   assign fe1_gpio_out = fe1_gpio_out32[7:0];

   radio_b200 #(
      .RADIO_FIFO_SIZE(RADIO_FIFO_SIZE),
      .SAMPLE_FIFO_SIZE(SAMPLE_FIFO_SIZE),
      .FP_GPIO(0),
      .NEW_HB_INTERP(1),
      .NEW_HB_DECIM(1),
      .SOURCE_FLOW_CONTROL(0),
      .USER_SETTINGS(0),
      .DEVICE("SPARTAN6")
   ) radio_1 (
      .radio_clk(radio_clk), .radio_rst(radio_rst),
<<<<<<< HEAD
      .rx(rx1), .tx(tx1), .pps(pps),
      .fe_gpio_in(32'h00000000), .fe_gpio_out(fe1_gpio_out32), .fe_gpio_ddr(/* Always assumed to be outputs */),  
      .fp_gpio_in(32'h00000000), .fp_gpio_out(), .fp_gpio_ddr(),  
=======
      .rx(rx1), .tx(tx1), .fe_atr(fe_atr1), .pps(pps), .time_sync(time_sync_r),

>>>>>>> 692751ca
      .bus_clk(bus_clk), .bus_rst(bus_rst),
      .tx_tdata(r1_tx_tdata), .tx_tlast(r1_tx_tlast), .tx_tvalid(r1_tx_tvalid), .tx_tready(r1_tx_tready),
      .rx_tdata(r1_rx_tdata), .rx_tlast(r1_rx_tlast),  .rx_tvalid(r1_rx_tvalid), .rx_tready(r1_rx_tready),
      .ctrl_tdata(r1_ctrl_tdata), .ctrl_tlast(r1_ctrl_tlast),  .ctrl_tvalid(r1_ctrl_tvalid), .ctrl_tready(r1_ctrl_tready),
      .resp_tdata(r1_resp_tdata), .resp_tlast(r1_resp_tlast),  .resp_tvalid(r1_resp_tvalid), .resp_tready(r1_resp_tready),
      .debug(radio1_debug)
   );
`else
    assign radio_st = 8'h1;

    //assign undriven outputs
    assign fe1_gpio_out = 32'b0; //Always assumed to be outputs
    assign tx1 = 32'b0;

    //unused control signals -- leave in loopback
    assign r1_resp_tdata = r1_ctrl_tdata;
    assign r1_resp_tlast = r1_ctrl_tlast;
    assign r1_resp_tvalid = r1_ctrl_tvalid;
    assign r1_ctrl_tready = r1_resp_tready;

    //unused data signals -- leave in loopback
    assign r1_rx_tdata = r1_tx_tdata;
    assign r1_rx_tlast = r1_tx_tlast;
    assign r1_rx_tvalid = r1_tx_tvalid;
    assign r1_tx_tready = r1_tx_tready;

`endif // !`ifdef TARGET_B210

   /*******************************************************************
    * Debug UART for FX3
    ******************************************************************/

   wire        debug_stb;
   wire [31:0] debug_data;
   wire [7:0]  debug_addr;
   wire [31:0] debug_serial;


   serial_to_settings serial_to_settings_i1
     (
      .clk(bus_clk),
      .reset(bus_rst),
      .scl(debug_scl),
      .sda(debug_sda),
      .set_stb(debug_stb),
      .set_addr(debug_addr),
      .set_data(debug_data),
      .debug(debug_serial)
      );

   // Nasty Hack to convert settings to wishbone crudely.
   reg    wb_stb;
   wire   wb_ack_o;

   always @(posedge bus_clk)
     wb_stb <= debug_stb ? 1 : ((wb_ack_o) ? 0 : wb_stb);

   simple_uart debug_uart
   (
      .clk_i(bus_clk),
      .rst_i(bus_rst),
      .we_i(wb_stb),
      .stb_i(wb_stb),
      .cyc_i(wb_stb),
      .ack_o(wb_ack_o),
      .adr_i(debug_addr[2:0]),
      .dat_i(debug_data[31:0]),
      .dat_o(),
      .rx_int_o(),
      .tx_int_o(),
      .tx_o(debug_txd),
      .rx_i(debug_rxd),
      .baud_o()
   );

endmodule // b200_core<|MERGE_RESOLUTION|>--- conflicted
+++ resolved
@@ -77,13 +77,8 @@
     localparam SR_CORE_COMPAT    = 8'd24;
     localparam SR_CORE_READBACK  = 8'd32;
     localparam SR_CORE_GPSDO_ST  = 8'd40;
-<<<<<<< HEAD
-    localparam SR_CORE_PPS_SEL   = 8'd48;
-    localparam COMPAT_MAJOR      = 16'h000C;
-=======
     localparam SR_CORE_SYNC      = 8'd48;
     localparam COMPAT_MAJOR      = 16'h000D;
->>>>>>> 692751ca
     localparam COMPAT_MINOR      = 16'h0000;
 
     reg [1:0] lock_state;
@@ -312,41 +307,17 @@
       .DEVICE("SPARTAN6")
    ) radio_0 (
       .radio_clk(radio_clk), .radio_rst(radio_rst),
-<<<<<<< HEAD
-      .rx(rx0), .tx(tx0), .pps(pps),
+      .rx(rx0), .tx(tx0), .pps(pps), .time_sync(time_sync_r),
       .fe_gpio_in(32'h00000000), .fe_gpio_out(fe0_gpio_out32), .fe_gpio_ddr(/* Always assumed to be outputs */),  
       .fp_gpio_in(fp_gpio_in), .fp_gpio_out(fp_gpio_out), .fp_gpio_ddr(fp_gpio_ddr),  
-=======
-      .rx(rx0), .tx(tx0), .fe_atr(fe_atr0), .pps(pps), .time_sync(time_sync_r),
-`ifdef B210
-    `ifdef B200_UART_IS_GPIO
-        .fp_gpio({debug_rxd,debug_txd,fp_gpio}), // B210 no UART
-    `else
-        .fp_gpio({discard1,discard2,fp_gpio}), // B210 with UART
-    `endif
-`else
-    `ifdef B200_UART_IS_GPIO
-        .fp_gpio({debug_rxd,debug_txd,discard3}), // B200 no UART
-    `else
-        .fp_gpio({discard1,discard2,discard3}), // B200 with UART
-    `endif
-`endif // !`ifdef B210
->>>>>>> 692751ca
       .bus_clk(bus_clk), .bus_rst(bus_rst),
       .tx_tdata(r0_tx_tdata), .tx_tlast(r0_tx_tlast), .tx_tvalid(r0_tx_tvalid), .tx_tready(r0_tx_tready),
       .rx_tdata(r0_rx_tdata), .rx_tlast(r0_rx_tlast),  .rx_tvalid(r0_rx_tvalid), .rx_tready(r0_rx_tready),
       .ctrl_tdata(r0_ctrl_tdata), .ctrl_tlast(r0_ctrl_tlast),  .ctrl_tvalid(r0_ctrl_tvalid), .ctrl_tready(r0_ctrl_tready),
       .resp_tdata(r0_resp_tdata), .resp_tlast(r0_resp_tlast),  .resp_tvalid(r0_resp_tvalid), .resp_tready(r0_resp_tready),
-<<<<<<< HEAD
       .debug(radio0_debug)
    );
-   
-=======
-
-      .debug(radio0_debug)
-      );
-
->>>>>>> 692751ca
+
     /*******************************************************************
      * Radio 1
      ******************************************************************/
@@ -368,14 +339,9 @@
       .DEVICE("SPARTAN6")
    ) radio_1 (
       .radio_clk(radio_clk), .radio_rst(radio_rst),
-<<<<<<< HEAD
-      .rx(rx1), .tx(tx1), .pps(pps),
+      .rx(rx1), .tx(tx1), .pps(pps), .time_sync(time_sync_r),
       .fe_gpio_in(32'h00000000), .fe_gpio_out(fe1_gpio_out32), .fe_gpio_ddr(/* Always assumed to be outputs */),  
       .fp_gpio_in(32'h00000000), .fp_gpio_out(), .fp_gpio_ddr(),  
-=======
-      .rx(rx1), .tx(tx1), .fe_atr(fe_atr1), .pps(pps), .time_sync(time_sync_r),
-
->>>>>>> 692751ca
       .bus_clk(bus_clk), .bus_rst(bus_rst),
       .tx_tdata(r1_tx_tdata), .tx_tlast(r1_tx_tlast), .tx_tvalid(r1_tx_tvalid), .tx_tready(r1_tx_tready),
       .rx_tdata(r1_rx_tdata), .rx_tlast(r1_rx_tlast),  .rx_tvalid(r1_rx_tvalid), .rx_tready(r1_rx_tready),
