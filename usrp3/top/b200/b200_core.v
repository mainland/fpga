//
// Copyright 2013-14 Ettus Research LLC
//


/***********************************************************
 * B200 Core Guts
 **********************************************************/
module b200_core
#(
    parameter R0_CTRL_SID = 8'h10,
    parameter R1_CTRL_SID = 8'h20,
    parameter U0_CTRL_SID = 8'h30,
    parameter L0_CTRL_SID = 8'h40,
    parameter R0_DATA_SID = 8'h50,
    parameter R1_DATA_SID = 8'h60,
    parameter DEMUX_SID_MASK = 8'hf0,
    parameter EXTRA_BUFF_SIZE = 0,
    parameter RADIO_FIFO_SIZE = 12,
    parameter SAMPLE_FIFO_SIZE = 11

)
(
    ////////////////////////////////////////////////////////////////////
    // bus interfaces
    ////////////////////////////////////////////////////////////////////
    input 	  bus_clk,
    input 	  bus_rst,

    input [63:0]  tx_tdata, input tx_tlast, input tx_tvalid, output tx_tready,
    output [63:0] rx_tdata, output rx_tlast, output rx_tvalid, input rx_tready,
    input [63:0]  ctrl_tdata, input ctrl_tlast, input ctrl_tvalid, output ctrl_tready,
    output [63:0] resp_tdata, output resp_tlast, output resp_tvalid, input resp_tready,

    ////////////////////////////////////////////////////////////////////
    // radio interfaces
    ////////////////////////////////////////////////////////////////////
    input 	  radio_clk,
    input 	  radio_rst,

    input [31:0]  rx0, input [31:0] rx1,
    output [31:0] tx0, output [31:0] tx1,
    inout [31:0]  fe_atr0,
    inout [31:0]  fe_atr1,
`ifdef B210
    inout [7:0]   fp_gpio,
`endif
    input 	  pps_int, input pps_ext,

    ////////////////////////////////////////////////////////////////////
    // gpsdo uart
    ////////////////////////////////////////////////////////////////////
    input 	  rxd,
    output 	  txd,

    ////////////////////////////////////////////////////////////////////
    // core interfaces
    ////////////////////////////////////////////////////////////////////
    output [7:0]  sen, output sclk, output mosi, input miso,
    input [31:0]  rb_misc,
    output [31:0] misc_outs,
    ////////////////////////////////////////////////////////////////////
    // debug UART
    ////////////////////////////////////////////////////////////////////
    inout 	  debug_txd, inout debug_rxd,
    input 	  debug_scl, input debug_sda,

    ////////////////////////////////////////////////////////////////////
    // fe lock signals
    ////////////////////////////////////////////////////////////////////
    input [1:0] lock_signals,

    ////////////////////////////////////////////////////////////////////
    // debug signals
    ////////////////////////////////////////////////////////////////////
    output [63:0] debug
);
    localparam SR_CORE_SPI       = 8'd8;
    localparam SR_CORE_MISC      = 8'd16;
    localparam SR_CORE_COMPAT    = 8'd24;
    localparam SR_CORE_READBACK  = 8'd32;
    localparam SR_CORE_GPSDO_ST  = 8'd40;
    localparam SR_CORE_PPS_SEL   = 8'd48;
<<<<<<< HEAD

    localparam COMPAT_MAJOR      = 16'h0005;
=======
    localparam COMPAT_MAJOR      = 16'h0006;
>>>>>>> bb57d915
    localparam COMPAT_MINOR      = 16'h0000;

    reg [1:0] lock_state;
    reg [1:0] lock_state_r;

    always @(posedge bus_clk)
      if (bus_rst)
        {lock_state_r, lock_state} <= 4'h0;
      else
        {lock_state_r, lock_state} <= {lock_state, lock_signals};


    /*******************************************************************
     * PPS Timing stuff
     ******************************************************************/

    // Generate an internal PPS signal
    wire int_pps;
    pps_generator #(.CLK_FREQ(100000000)) pps_gen
    (.clk(bus_clk), .pps(int_pps));

    // Flop PPS signals into radio clock domain
    reg [1:0] 	 gpsdo_pps_del, ext_pps_del, int_pps_del;
    always @(posedge radio_clk) ext_pps_del[1:0] <= {ext_pps_del[0], pps_ext};
    always @(posedge radio_clk) gpsdo_pps_del[1:0] <= {gpsdo_pps_del[0], pps_int};
    always @(posedge radio_clk) int_pps_del[1:0] <= {int_pps_del[0], int_pps};

    // PPS mux
    wire [1:0] pps_select;
    wire pps =  (pps_select == 2'b00)? gpsdo_pps_del[1] :
                (pps_select == 2'b01)? ext_pps_del[1] :
                (pps_select == 2'b10)? int_pps_del[1] :
                1'b0;

    /*******************************************************************
     * Response mux Routing logic
     ******************************************************************/
    wire [63:0] r0_resp_tdata; wire r0_resp_tlast, r0_resp_tvalid, r0_resp_tready;
    wire [63:0] r1_resp_tdata; wire r1_resp_tlast, r1_resp_tvalid, r1_resp_tready;
    wire [63:0] u0_resp_tdata; wire u0_resp_tlast, u0_resp_tvalid, u0_resp_tready;
    wire [63:0] l0_resp_tdata; wire l0_resp_tlast, l0_resp_tvalid, l0_resp_tready;

    axi_mux4 #(.WIDTH(64), .BUFFER(1)) mux_for_resp
     (.clk(bus_clk), .reset(bus_rst), .clear(1'b0),
      .i0_tdata(r0_resp_tdata), .i0_tlast(r0_resp_tlast), .i0_tvalid(r0_resp_tvalid), .i0_tready(r0_resp_tready),
      .i1_tdata(r1_resp_tdata), .i1_tlast(r1_resp_tlast), .i1_tvalid(r1_resp_tvalid), .i1_tready(r1_resp_tready),
      .i2_tdata(u0_resp_tdata), .i2_tlast(u0_resp_tlast), .i2_tvalid(u0_resp_tvalid), .i2_tready(u0_resp_tready),
      .i3_tdata(l0_resp_tdata), .i3_tlast(l0_resp_tlast), .i3_tvalid(l0_resp_tvalid), .i3_tready(l0_resp_tready),
      .o_tdata(resp_tdata), .o_tlast(resp_tlast), .o_tvalid(resp_tvalid), .o_tready(resp_tready));

    /*******************************************************************
     * Control demux Routing logic
     ******************************************************************/
    wire [63:0] r0_ctrl_tdata; wire r0_ctrl_tlast, r0_ctrl_tvalid, r0_ctrl_tready;
    wire [63:0] r1_ctrl_tdata; wire r1_ctrl_tlast, r1_ctrl_tvalid, r1_ctrl_tready;
    wire [63:0] u0_ctrl_tdata; wire u0_ctrl_tlast, u0_ctrl_tvalid, u0_ctrl_tready;
    wire [63:0] l0_ctrl_tdata; wire l0_ctrl_tlast, l0_ctrl_tvalid, l0_ctrl_tready;

    wire [63:0] ctrl_hdr;
    wire [1:0] ctrl_dst =
        ((ctrl_hdr[7:0] & DEMUX_SID_MASK) == R0_CTRL_SID)? 0 : (
        ((ctrl_hdr[7:0] & DEMUX_SID_MASK) == R1_CTRL_SID)? 1 : (
        ((ctrl_hdr[7:0] & DEMUX_SID_MASK) == U0_CTRL_SID)? 2 : (
        ((ctrl_hdr[7:0] & DEMUX_SID_MASK) == L0_CTRL_SID)? 3 : (
    3))));
    axi_demux4 #(.ACTIVE_CHAN(4'b1111), .WIDTH(64), .BUFFER(1)) demux_for_ctrl
     (.clk(bus_clk), .reset(bus_rst), .clear(1'b0),
      .header(ctrl_hdr), .dest(ctrl_dst),
      .i_tdata(ctrl_tdata), .i_tlast(ctrl_tlast), .i_tvalid(ctrl_tvalid), .i_tready(ctrl_tready),
      .o0_tdata(r0_ctrl_tdata), .o0_tlast(r0_ctrl_tlast), .o0_tvalid(r0_ctrl_tvalid), .o0_tready(r0_ctrl_tready),
      .o1_tdata(r1_ctrl_tdata), .o1_tlast(r1_ctrl_tlast), .o1_tvalid(r1_ctrl_tvalid), .o1_tready(r1_ctrl_tready),
      .o2_tdata(u0_ctrl_tdata), .o2_tlast(u0_ctrl_tlast), .o2_tvalid(u0_ctrl_tvalid), .o2_tready(u0_ctrl_tready),
      .o3_tdata(l0_ctrl_tdata), .o3_tlast(l0_ctrl_tlast), .o3_tvalid(l0_ctrl_tvalid), .o3_tready(l0_ctrl_tready));

    /*******************************************************************
     * UART
     ******************************************************************/
    wire [63:0] u0i_ctrl_tdata; wire u0i_ctrl_tlast, u0i_ctrl_tvalid, u0i_ctrl_tready;

    axi_fifo #(.WIDTH(65), .SIZE(0)) uart_timing_fifo
    (
        .clk(bus_clk), .reset(bus_rst), .clear(1'b0),
        .i_tdata({u0_ctrl_tlast, u0_ctrl_tdata}), .i_tvalid(u0_ctrl_tvalid), .i_tready(u0_ctrl_tready), .space(),
        .o_tdata({u0i_ctrl_tlast, u0i_ctrl_tdata}), .o_tvalid(u0i_ctrl_tvalid), .o_tready(u0i_ctrl_tready), .occupied()
    );

    cvita_uart #(.SIZE(7)) uart
    (
        .clk(bus_clk), .rst(bus_rst), .rxd(rxd), .txd(txd),
        .i_tdata(u0i_ctrl_tdata), .i_tlast(u0i_ctrl_tlast), .i_tvalid(u0i_ctrl_tvalid), .i_tready(u0i_ctrl_tready),
        .o_tdata(u0_resp_tdata), .o_tlast(u0_resp_tlast), .o_tvalid(u0_resp_tvalid), .o_tready(u0_resp_tready)
    );

    /*******************************************************************
     * Misc controls
     ******************************************************************/
    wire 	set_stb;
    wire [7:0] 	set_addr;
    wire [31:0] 	set_data;

    wire spi_ready;
    wire [31:0] spi_readback;

    wire [7:0] gpsdo_st;
    wire [7:0] radio_st;

    wire [1:0] rb_addr;
    reg [63:0] rb_data;

    wire [63:0] l0i_ctrl_tdata; wire l0i_ctrl_tlast, l0i_ctrl_tvalid, l0i_ctrl_tready;

    axi_fifo #(.WIDTH(65), .SIZE(0)) radio_ctrl_proc_timing_fifo
    (
        .clk(bus_clk), .reset(bus_rst), .clear(1'b0),
        .i_tdata({l0_ctrl_tlast, l0_ctrl_tdata}), .i_tvalid(l0_ctrl_tvalid), .i_tready(l0_ctrl_tready), .space(),
        .o_tdata({l0i_ctrl_tlast, l0i_ctrl_tdata}), .o_tvalid(l0i_ctrl_tvalid), .o_tready(l0i_ctrl_tready), .occupied()
    );

    radio_ctrl_proc radio_ctrl_proc
     (.clk(bus_clk), .reset(bus_rst), .clear(1'b0),
      .ctrl_tdata(l0i_ctrl_tdata), .ctrl_tlast(l0i_ctrl_tlast), .ctrl_tvalid(l0i_ctrl_tvalid), .ctrl_tready(l0i_ctrl_tready),
      .resp_tdata(l0_resp_tdata), .resp_tlast(l0_resp_tlast), .resp_tvalid(l0_resp_tvalid), .resp_tready(l0_resp_tready),
      .vita_time(64'b0),
      .set_stb(set_stb), .set_addr(set_addr), .set_data(set_data),
      .ready(spi_ready), .readback(rb_data),
      .debug());

    setting_reg #(.my_addr(SR_CORE_MISC), .awidth(8), .width(32), .at_reset(8'h0)) sr_misc
     (.clk(bus_clk), .rst(bus_rst), .strobe(set_stb), .addr(set_addr), .in(set_data),
      .out(misc_outs), .changed());

    setting_reg #(.my_addr(SR_CORE_READBACK), .awidth(8), .width(2)) sr_rdback
     (.clk(bus_clk), .rst(bus_rst), .strobe(set_stb), .addr(set_addr), .in(set_data),
      .out(rb_addr), .changed());

    setting_reg #(.my_addr(SR_CORE_GPSDO_ST), .awidth(8), .width(8)) sr_gpsdo_st
     (.clk(bus_clk), .rst(1'b0/*keep*/), .strobe(set_stb), .addr(set_addr), .in(set_data),
      .out(gpsdo_st), .changed());

    setting_reg #(.my_addr(SR_CORE_PPS_SEL), .awidth(8), .width(2)) sr_pps_sel
     (.clk(bus_clk), .rst(bus_rst), .strobe(set_stb), .addr(set_addr), .in(set_data),
      .out(pps_select), .changed());

    simple_spi_core #(.BASE(SR_CORE_SPI), .WIDTH(8), .CLK_IDLE(0), .SEN_IDLE(8'hFF)) misc_spi
     (.clock(bus_clk), .reset(bus_rst),
      .set_stb(set_stb), .set_addr(set_addr), .set_data(set_data),
      .readback(spi_readback), .ready(spi_ready),
      .sen(sen), .sclk(sclk), .mosi(mosi), .miso(miso),
      .debug());

    always @*
     case(rb_addr)
       2'd0 : rb_data <= { 32'hACE0BA5E, COMPAT_MAJOR, COMPAT_MINOR };
       2'd1 : rb_data <= { 32'b0, spi_readback };
       2'd2 : rb_data <= { 16'b0, radio_st, gpsdo_st, rb_misc };
       2'd3 : rb_data <= { 30'h0, lock_state_r };
       default : rb_data <= 64'd0;
     endcase // case (rb_addr)

    /*******************************************************************
     * RX Data mux Routing logic
     ******************************************************************/
    wire [63:0] r0_rx_tdata; wire r0_rx_tlast, r0_rx_tvalid, r0_rx_tready;
    wire [63:0] r1_rx_tdata; wire r1_rx_tlast, r1_rx_tvalid, r1_rx_tready;
    wire [63:0] rx_tdata_int; wire rx_tlast_int, rx_tvalid_int, rx_tready_int;

   axi_mux4 #(.WIDTH(64), .BUFFER(1)) mux_for_rx
     (.clk(bus_clk), .reset(bus_rst), .clear(1'b0),
      .i0_tdata(r0_rx_tdata), .i0_tlast(r0_rx_tlast), .i0_tvalid(r0_rx_tvalid), .i0_tready(r0_rx_tready),
      .i1_tdata(r1_rx_tdata), .i1_tlast(r1_rx_tlast), .i1_tvalid(r1_rx_tvalid), .i1_tready(r1_rx_tready),
      .i2_tdata(64'b0), .i2_tlast(1'b0), .i2_tvalid(1'b0), .i2_tready(),
      .i3_tdata(64'b0), .i3_tlast(1'b0), .i3_tvalid(1'b0), .i3_tready(),
      .o_tdata(rx_tdata_int), .o_tlast(rx_tlast_int), .o_tvalid(rx_tvalid_int), .o_tready(rx_tready_int));

    axi_fifo #(.WIDTH(65), .SIZE(EXTRA_BUFF_SIZE)) extra_rx_buff
     (.clk(bus_clk), .reset(bus_rst),.clear(1'b0),
      .i_tdata({rx_tlast_int, rx_tdata_int}), .i_tvalid(rx_tvalid_int), .i_tready(rx_tready_int),
      .o_tdata({rx_tlast, rx_tdata}), .o_tvalid(rx_tvalid), .o_tready(rx_tready));

    /*******************************************************************
     * TX Data mux Routing logic
     ******************************************************************/
    wire [63:0] r0_tx_tdata; wire r0_tx_tlast, r0_tx_tvalid, r0_tx_tready;
    wire [63:0] r1_tx_tdata; wire r1_tx_tlast, r1_tx_tvalid, r1_tx_tready;
    wire [63:0] tx_tdata_int; wire tx_tlast_int, tx_tvalid_int, tx_tready_int;

    axi_fifo #(.WIDTH(65), .SIZE(EXTRA_BUFF_SIZE)) extra_tx_buff
     (.clk(bus_clk), .reset(bus_rst),.clear(1'b0),
      .i_tdata({tx_tlast, tx_tdata}), .i_tvalid(tx_tvalid), .i_tready(tx_tready),
      .o_tdata({tx_tlast_int, tx_tdata_int}), .o_tvalid(tx_tvalid_int), .o_tready(tx_tready_int));

    wire [63:0] tx_hdr;
    wire [1:0] tx_dst =
        ((tx_hdr[7:0] & DEMUX_SID_MASK) == R0_DATA_SID)? 0 : (
        ((tx_hdr[7:0] & DEMUX_SID_MASK) == R1_DATA_SID)? 1 : (
    3));
    axi_demux4 #(.ACTIVE_CHAN(4'b0011), .WIDTH(64), .BUFFER(1)) demux_for_tx
     (.clk(bus_clk), .reset(bus_rst), .clear(1'b0),
      .header(tx_hdr), .dest(tx_dst),
      .i_tdata(tx_tdata_int), .i_tlast(tx_tlast_int), .i_tvalid(tx_tvalid_int), .i_tready(tx_tready_int),
      .o0_tdata(r0_tx_tdata), .o0_tlast(r0_tx_tlast), .o0_tvalid(r0_tx_tvalid), .o0_tready(r0_tx_tready),
      .o1_tdata(r1_tx_tdata), .o1_tlast(r1_tx_tlast), .o1_tvalid(r1_tx_tvalid), .o1_tready(r1_tx_tready),
      .o2_tdata(), .o2_tlast(), .o2_tvalid(), .o2_tready(1'b1),
      .o3_tdata(), .o3_tlast(), .o3_tvalid(), .o3_tready(1'b1));

    /*******************************************************************
     * Radio 0
     ******************************************************************/
   wire [63:0] radio0_debug;
<<<<<<< HEAD
=======

   radio_b200 #(.RADIO_FIFO_SIZE(RADIO_FIFO_SIZE),.SAMPLE_FIFO_SIZE(SAMPLE_FIFO_SIZE)) radio_0
    (
        .radio_clk(radio_clk), .radio_rst(radio_rst),
        .rx(rx0), .tx(tx0), .fe_atr(fe_atr0), .pps(pps),

        .bus_clk(bus_clk), .bus_rst(bus_rst),
        .tx_tdata(r0_tx_tdata), .tx_tlast(r0_tx_tlast), .tx_tvalid(r0_tx_tvalid), .tx_tready(r0_tx_tready),
        .rx_tdata(r0_rx_tdata), .rx_tlast(r0_rx_tlast),  .rx_tvalid(r0_rx_tvalid), .rx_tready(r0_rx_tready),
        .ctrl_tdata(r0_ctrl_tdata), .ctrl_tlast(r0_ctrl_tlast),  .ctrl_tvalid(r0_ctrl_tvalid), .ctrl_tready(r0_ctrl_tready),
        .resp_tdata(r0_resp_tdata), .resp_tlast(r0_resp_tlast),  .resp_tvalid(r0_resp_tvalid), .resp_tready(r0_resp_tready),

        .debug(radio0_debug)
    );
>>>>>>> bb57d915

`ifndef B210
   wire [7:0]  discard3;
`endif

`ifndef B200_UART_IS_GPIO
   wire        discard1, discard2;
`endif

   radio_b200 #( 
      .RADIO_FIFO_SIZE(RADIO_FIFO_SIZE),
      .SAMPLE_FIFO_SIZE(SAMPLE_FIFO_SIZE),
      .FP_GPIO(1),
      .NEW_HB_INTERP(1),
      .NEW_HB_DECIM(1),
      .SOURCE_FLOW_CONTROL(0),
      .USER_SETTINGS(0),
      .DEVICE("SPARTAN6")
   ) radio_0 (
      .radio_clk(radio_clk), .radio_rst(radio_rst),
      .rx(rx0), .tx(tx0), .fe_atr(fe_atr0), .pps(pps),
`ifdef B210
    `ifdef B200_UART_IS_GPIO
        .fp_gpio({debug_rxd,debug_txd,fp_gpio}), // B210 no UART
    `else
        .fp_gpio({discard1,discard2,fp_gpio}), // B210 with UART
    `endif
`else
    `ifdef B200_UART_IS_GPIO
        .fp_gpio({debug_rxd,debug_txd,discard3}), // B200 no UART
    `else
        .fp_gpio({discard1,discard2,discard3}), // B200 with UART
    `endif
`endif // !`ifdef B210
      .bus_clk(bus_clk), .bus_rst(bus_rst),
      .tx_tdata(r0_tx_tdata), .tx_tlast(r0_tx_tlast), .tx_tvalid(r0_tx_tvalid), .tx_tready(r0_tx_tready),
      .rx_tdata(r0_rx_tdata), .rx_tlast(r0_rx_tlast),  .rx_tvalid(r0_rx_tvalid), .rx_tready(r0_rx_tready),
      .ctrl_tdata(r0_ctrl_tdata), .ctrl_tlast(r0_ctrl_tlast),  .ctrl_tvalid(r0_ctrl_tvalid), .ctrl_tready(r0_ctrl_tready),
      .resp_tdata(r0_resp_tdata), .resp_tlast(r0_resp_tlast),  .resp_tvalid(r0_resp_tvalid), .resp_tready(r0_resp_tready),
      
      .debug(radio0_debug)
      );
   
    /*******************************************************************
     * Radio 1
     ******************************************************************/
<<<<<<< HEAD
`ifdef B210 // B210 Has two radio instances.
   assign      radio_st = 8'h2;
=======
    `ifdef B200_CAN_HAZ_R1
    assign radio_st = 8'h2;
   wire [63:0] radio1_debug;

    radio_b200 #(.RADIO_FIFO_SIZE(RADIO_FIFO_SIZE),.SAMPLE_FIFO_SIZE(SAMPLE_FIFO_SIZE)) radio_1
    (
        .radio_clk(radio_clk), .radio_rst(radio_rst),
        .rx(rx1), .tx(tx1), .fe_atr(fe_atr1), .pps(pps),
>>>>>>> bb57d915

   wire [63:0] radio1_debug;

   radio_b200 #(
      .RADIO_FIFO_SIZE(RADIO_FIFO_SIZE), 
      .SAMPLE_FIFO_SIZE(SAMPLE_FIFO_SIZE),
      .FP_GPIO(0),
      .NEW_HB_INTERP(1),
      .NEW_HB_DECIM(1),
      .SOURCE_FLOW_CONTROL(0),
      .USER_SETTINGS(0),
      .DEVICE("SPARTAN6")
   ) radio_1 (
      .radio_clk(radio_clk), .radio_rst(radio_rst),
      .rx(rx1), .tx(tx1), .fe_atr(fe_atr1), .pps(pps),

      .bus_clk(bus_clk), .bus_rst(bus_rst),
      .tx_tdata(r1_tx_tdata), .tx_tlast(r1_tx_tlast), .tx_tvalid(r1_tx_tvalid), .tx_tready(r1_tx_tready),
      .rx_tdata(r1_rx_tdata), .rx_tlast(r1_rx_tlast),  .rx_tvalid(r1_rx_tvalid), .rx_tready(r1_rx_tready),
      .ctrl_tdata(r1_ctrl_tdata), .ctrl_tlast(r1_ctrl_tlast),  .ctrl_tvalid(r1_ctrl_tvalid), .ctrl_tready(r1_ctrl_tready),
      .resp_tdata(r1_resp_tdata), .resp_tlast(r1_resp_tlast),  .resp_tvalid(r1_resp_tvalid), .resp_tready(r1_resp_tready),

      .debug(radio1_debug)
      );
`else
    assign radio_st = 8'h1;

    //assign undriven outputs
    assign fe_atr1 = 32'bz;
    assign tx1 = 32'b0;

    //unused control signals -- leave in loopback
    assign r1_resp_tdata = r1_ctrl_tdata;
    assign r1_resp_tlast = r1_ctrl_tlast;
    assign r1_resp_tvalid = r1_ctrl_tvalid;
    assign r1_ctrl_tready = r1_resp_tready;

    //unused data signals -- leave in loopback
    assign r1_rx_tdata = r1_tx_tdata;
    assign r1_rx_tlast = r1_tx_tlast;
    assign r1_rx_tvalid = r1_tx_tvalid;
    assign r1_tx_tready = r1_tx_tready;

`endif // !`ifdef B210

   /*******************************************************************
    * Debug UART for FX3
    ******************************************************************/

   wire        debug_stb;
   wire [31:0] debug_data;
   wire [7:0]  debug_addr;
   wire [31:0] debug_serial;


   serial_to_settings serial_to_settings_i1
     (
      .clk(bus_clk),
      .reset(bus_rst),
      .scl(debug_scl),
      .sda(debug_sda),
      .set_stb(debug_stb),
      .set_addr(debug_addr),
      .set_data(debug_data),
      .debug(debug_serial)
      );

   // Nasty Hack to convert settings to wishbone crudely.
   reg 	       wb_stb;
   wire        wb_ack_o;


   always @(posedge bus_clk)
     wb_stb <= debug_stb ? 1 : ((wb_ack_o) ? 0 : wb_stb);



   wire        debug_txd_out, debug_rxd_in;
 `ifndef B200_UART_IS_GPIO
   assign debug_txd = debug_txd_out;
 `endif

   assign debug_rxd_in = debug_rxd;


   simple_uart debug_uart
     (
      .clk_i(bus_clk),
      .rst_i(bus_rst),
      .we_i(wb_stb),
      .stb_i(wb_stb),
      .cyc_i(wb_stb),
      .ack_o(wb_ack_o),
      .adr_i(debug_addr[2:0]),
      .dat_i(debug_data[31:0]),
      .dat_o(),
      .rx_int_o(),
      .tx_int_o(),
      .tx_o(debug_txd_out),
      .rx_i(debug_rxd_in),
      .baud_o()
      );


   //
   // Debug
   //
/* -----\/----- EXCLUDED -----\/-----

   wire [35:0] CONTROL0;

   chipscope_ila_128 chipscope_ila_i0
     (
      .CONTROL(CONTROL0), // INOUT BUS [35:0]
      .CLK(bus_clk), // IN
      .TRIG0(
         {
	  triggerA0,
	  triggerB0,
	  r0_rx_tlast,
	  r0_rx_tvalid,
	  r0_rx_tready,
	  r1_rx_tlast,
	  r1_rx_tvalid,
	  r1_rx_tready,
	  rx_tlast,
	  rx_tvalid,
	  rx_tready,
	  r0_rx_tdata[15:0],
	  r1_rx_tdata[15:0],
	  rx_tdata[15:0]
          }
         ) // IN BUS [191:0]
      );

   chipscope_icon chipscope_icon_i0
     (
      .CONTROL0(CONTROL0) // INOUT BUS [35:0]
      );
 -----/\----- EXCLUDED -----/\----- */


endmodule // b200_core<|MERGE_RESOLUTION|>--- conflicted
+++ resolved
@@ -81,12 +81,7 @@
     localparam SR_CORE_READBACK  = 8'd32;
     localparam SR_CORE_GPSDO_ST  = 8'd40;
     localparam SR_CORE_PPS_SEL   = 8'd48;
-<<<<<<< HEAD
-
-    localparam COMPAT_MAJOR      = 16'h0005;
-=======
     localparam COMPAT_MAJOR      = 16'h0006;
->>>>>>> bb57d915
     localparam COMPAT_MINOR      = 16'h0000;
 
     reg [1:0] lock_state;
@@ -296,23 +291,7 @@
      * Radio 0
      ******************************************************************/
    wire [63:0] radio0_debug;
-<<<<<<< HEAD
-=======
-
-   radio_b200 #(.RADIO_FIFO_SIZE(RADIO_FIFO_SIZE),.SAMPLE_FIFO_SIZE(SAMPLE_FIFO_SIZE)) radio_0
-    (
-        .radio_clk(radio_clk), .radio_rst(radio_rst),
-        .rx(rx0), .tx(tx0), .fe_atr(fe_atr0), .pps(pps),
-
-        .bus_clk(bus_clk), .bus_rst(bus_rst),
-        .tx_tdata(r0_tx_tdata), .tx_tlast(r0_tx_tlast), .tx_tvalid(r0_tx_tvalid), .tx_tready(r0_tx_tready),
-        .rx_tdata(r0_rx_tdata), .rx_tlast(r0_rx_tlast),  .rx_tvalid(r0_rx_tvalid), .rx_tready(r0_rx_tready),
-        .ctrl_tdata(r0_ctrl_tdata), .ctrl_tlast(r0_ctrl_tlast),  .ctrl_tvalid(r0_ctrl_tvalid), .ctrl_tready(r0_ctrl_tready),
-        .resp_tdata(r0_resp_tdata), .resp_tlast(r0_resp_tlast),  .resp_tvalid(r0_resp_tvalid), .resp_tready(r0_resp_tready),
-
-        .debug(radio0_debug)
-    );
->>>>>>> bb57d915
+
 
 `ifndef B210
    wire [7:0]  discard3;
@@ -359,21 +338,11 @@
     /*******************************************************************
      * Radio 1
      ******************************************************************/
-<<<<<<< HEAD
 `ifdef B210 // B210 Has two radio instances.
    assign      radio_st = 8'h2;
-=======
-    `ifdef B200_CAN_HAZ_R1
-    assign radio_st = 8'h2;
+
    wire [63:0] radio1_debug;
 
-    radio_b200 #(.RADIO_FIFO_SIZE(RADIO_FIFO_SIZE),.SAMPLE_FIFO_SIZE(SAMPLE_FIFO_SIZE)) radio_1
-    (
-        .radio_clk(radio_clk), .radio_rst(radio_rst),
-        .rx(rx1), .tx(tx1), .fe_atr(fe_atr1), .pps(pps),
->>>>>>> bb57d915
-
-   wire [63:0] radio1_debug;
 
    radio_b200 #(
       .RADIO_FIFO_SIZE(RADIO_FIFO_SIZE), 
