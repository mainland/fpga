#
# Copyright 2015 Ettus Research LLC
#

# NOTE: All comments prefixed with a "##" will be displayed as a part of the "make help" target
##-------------------
##USRP E3X0 FPGA Help
##-------------------
##Usage:
## make <Targets> <Options>
##
##Output:
## build/usrp_<product>_fpga_<image_type>.bit:    Configuration bitstream with header
## build/usrp_<product>_fpga_<image_type>.bin:    Configuration bitstream without header
## build/usrp_<product>_fpga_<image_type>.rpt:    Build report (includes utilization and timing summary)

<<<<<<< HEAD
# vivado_build($1=Device, $2=Definitions)
vivado_build = make -f Makefile.e300.inc bin NAME=$@ ARCH=$(XIL_ARCH_$1) PART_ID=$(XIL_PART_ID_$1) EXTRA_DEFS="$2"
=======
# vivado_build($1=Device, $2=SG, $3=Definitions)
vivado_build = make -f Makefile.e300.inc bin NAME=$@ ARCH=zynq PART_ID=$1/clg484/-$2 EXTRA_DEFS="$3"
>>>>>>> f8a6fc59

# post_build($1=Device, $2=TYPE, $3=SG)
post_build = @\
	mkdir -p build; \
	echo "Exporting bitstream files..."; \
	cp build-$(1)$(2)$(3)/e300.bin build/usrp_`echo $(1) | tr A-Z a-z`_fpga$(2)$(3).bin; \
	cp build-$(1)$(2)$(3)/e300.bit build/usrp_`echo $(1) | tr A-Z a-z`_fpga$(2)$(3).bit; \
	echo "Exporting build report..."; \
	cp build-$(1)$(2)$(3)/build.rpt build/usrp_`echo $(1) | tr A-Z a-z`_fpga$(2)$(3).rpt; \
	echo "Build DONE ... $(1)";

##
##Supported Targets
##-----------------
all: E3XX_idle E3XX_idle_sg3 E310 E310_sg3 ##(Default target)

E3XX_idle: ##Build USRP E3XX idle design.
	$(call vivado_build,xc7z020,1,E3XX_IDLE_IMAGE=1)
	$(call post_build,E3XX,_idle,)

<<<<<<< HEAD
E310: ##Build USRP E310 design.
	$(call vivado_build,E310,)
	$(call post_build,E310,)

E310_idle: ##Build USRP E310 idle design.
	$(call vivado_build,E310,E3X0_IDLE_IMAGE)
	$(call post_build,E310,_idle)
=======
E3XX_idle_sg3: ##Build USRP E3XX idle design.
	$(call vivado_build,xc7z020,3,E3XX_IDLE_IMAGE=1 E3XX_SG3)
	$(call post_build,E3XX,_idle_,sg3)

E310: ##Build USRP E310 design for SG1 device.
	$(call vivado_build,xc7z020,1,E310)
	$(call post_build,E310,,)

E310_sg3: ##Build USRP E310 design for SG3 device.
	$(call vivado_build,xc7z020,3,E310 E3XX_SG3)
	$(call post_build,E310,_,sg3)

E310_dram_test: ##Build USRP E310 design with DRAM test.
	$(call vivado_build,xc7z020,1,E310 DRAM_TEST)
	$(call post_build,E310,_dram_test,)

E310_dram_test_sg3: ##Build USRP E310 design with DRAM test.
	$(call vivado_build,xc7z020,3,E310 DRAM_TEST E3XX_SG3)
	$(call post_build,E310,_dram_test_,sg3)
>>>>>>> f8a6fc59

E310_dram_test: ##Build USRP E310 design with DRAM test.
	$(call vivado_build,E310,DRAM_TEST)
	$(call post_build,E310,_dram_test)

clean: ##Clean up all itarget build outputs.
	@echo "Cleaning targets..."
	@rm -rf build-E3*
	@rm -rf build

cleanall: ##Clean up all target and ip build outputs.
	@echo "Cleaning targets and IP..."
	@rm -rf build-ip
	@rm -rf build-E3*
	@rm -rf build

help: ## Show this help message.
	@grep -h "##" Makefile | grep -v "\"##\"" | sed -e 's/\\$$//' | sed -e 's/##//'

##
##Supported Options
##-----------------
##GUI=1     Launch the build in the Vivado GUI.

.PHONY: all clean cleanall E310 E310_sg3 E3XX_IDLE E3XX_IDLE_SG3 help<|MERGE_RESOLUTION|>--- conflicted
+++ resolved
@@ -14,13 +14,8 @@
 ## build/usrp_<product>_fpga_<image_type>.bin:    Configuration bitstream without header
 ## build/usrp_<product>_fpga_<image_type>.rpt:    Build report (includes utilization and timing summary)
 
-<<<<<<< HEAD
-# vivado_build($1=Device, $2=Definitions)
-vivado_build = make -f Makefile.e300.inc bin NAME=$@ ARCH=$(XIL_ARCH_$1) PART_ID=$(XIL_PART_ID_$1) EXTRA_DEFS="$2"
-=======
 # vivado_build($1=Device, $2=SG, $3=Definitions)
 vivado_build = make -f Makefile.e300.inc bin NAME=$@ ARCH=zynq PART_ID=$1/clg484/-$2 EXTRA_DEFS="$3"
->>>>>>> f8a6fc59
 
 # post_build($1=Device, $2=TYPE, $3=SG)
 post_build = @\
@@ -41,15 +36,6 @@
 	$(call vivado_build,xc7z020,1,E3XX_IDLE_IMAGE=1)
 	$(call post_build,E3XX,_idle,)
 
-<<<<<<< HEAD
-E310: ##Build USRP E310 design.
-	$(call vivado_build,E310,)
-	$(call post_build,E310,)
-
-E310_idle: ##Build USRP E310 idle design.
-	$(call vivado_build,E310,E3X0_IDLE_IMAGE)
-	$(call post_build,E310,_idle)
-=======
 E3XX_idle_sg3: ##Build USRP E3XX idle design.
 	$(call vivado_build,xc7z020,3,E3XX_IDLE_IMAGE=1 E3XX_SG3)
 	$(call post_build,E3XX,_idle_,sg3)
@@ -69,11 +55,6 @@
 E310_dram_test_sg3: ##Build USRP E310 design with DRAM test.
 	$(call vivado_build,xc7z020,3,E310 DRAM_TEST E3XX_SG3)
 	$(call post_build,E310,_dram_test_,sg3)
->>>>>>> f8a6fc59
-
-E310_dram_test: ##Build USRP E310 design with DRAM test.
-	$(call vivado_build,E310,DRAM_TEST)
-	$(call post_build,E310,_dram_test)
 
 clean: ##Clean up all itarget build outputs.
 	@echo "Cleaning targets..."
@@ -94,4 +75,4 @@
 ##-----------------
 ##GUI=1     Launch the build in the Vivado GUI.
 
-.PHONY: all clean cleanall E310 E310_sg3 E3XX_IDLE E3XX_IDLE_SG3 help+.PHONY: all clean cleanall E310 E310_sg3 E3XX_idle E3XX_idle_SG3 help