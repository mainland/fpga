#
# Copyright 2015 Ettus Research LLC
#

# NOTE: All comments prefixed with a "##" will be displayed as a part of the "make help" target 
##-------------------
##USRP E3X0 FPGA Help
##-------------------
##Usage:
## make <Targets> <Options>
##
##Output:
<<<<<<< HEAD
## build/usrp_<product>_fpga.bit:    Configuration bitstream with header
## build/usrp_<product>_fpga.bin:    Configuration bitstream without header
## build/usrp_<product>_fpga.rpt:    Build report (includes utilization and timing summary)
=======
## build/usrp_<product>_fpga[_idle].bit:    Configuration bitstream with header
## build/usrp_<product>_fpga[_idle].bin:    Configuration bitstream without header
## build/usrp_<product>_fpga[_idle].syr:    Xilinx system report
## build/usrp_<product>_fpga[_idle].twr:    Xilinx timing report
>>>>>>> dd814730

# vivado_build($1=Device, $2=Definitions)
vivado_build = make -f Makefile.e300.inc bin NAME=$@ ARCH=zynq PART_ID=$1/clg484/-1 EXTRA_DEFS="$2"

<<<<<<< HEAD
post_build = @\
	mkdir -p build; \
	echo "Exporting bitstream files..."; \
	cp build-$(1)/e300.bin build/usrp_`echo $(1) | tr A-Z a-z`_fpga.bin; \
	cp build-$(1)/e300.bit build/usrp_`echo $(1) | tr A-Z a-z`_fpga.bit; \
	echo "Exporting build report..."; \
	cp build-$(1)/build.rpt build/usrp_`echo $(1) | tr A-Z a-z`_fpga.rpt; \
	echo "Build DONE ... $(1)";
=======
# pre_build($1=Device)
ifeq ($(EXPORT_ONLY),1)
	pre_build = @test -s build-$(1)/e300.bit || { echo "EXPORT_ONLY requires the project in build-$(1) to be fully built."; false; }
else
	pre_build = @echo "ISE Version: $(shell xtclsh -h | head -n1)"
endif

# ise_build($1=Device, $2=Definitions)
ifeq ($(PROJECT_ONLY),1)
	ise_build = make -f Makefile.e300.inc proj NAME=$@ DEVICE=$1 EXTRA_DEFS="$2"
else ifeq ($(EXPORT_ONLY),1)
	ise_build = @echo "Skipping ISE build and exporting pre-built files.";
else
	ise_build = make -f Makefile.e300.inc bin NAME=$@ DEVICE=$1 EXTRA_DEFS="$2"
endif

# post_build($1=Device,$2=Suffix)
ifeq ($(PROJECT_ONLY),1)
	post_build = \
		@echo "Generated $(shell pwd)/build-$(1)/e300.xise"; \
		echo "\nProject Generation DONE ... $(1)\n";
else
	post_build = \
		@$(call print_report,build-$(1)$(2)) \
		mkdir -p build; \
		echo "Exporting bitstream files..."; \
		cp build-$(1)$(2)/e300.bin build/usrp_`echo $(1) | tr A-Z a-z`_fpga$(2).bin; \
		cp build-$(1)$(2)/e300.bit build/usrp_`echo $(1) | tr A-Z a-z`_fpga$(2).bit; \
		echo "Exporting logs..."; \
		cp build-$(1)$(2)/e300.syr build/usrp_`echo $(1) | tr A-Z a-z`_fpga$(2).syr; \
		cp build-$(1)$(2)/e300.twr build/usrp_`echo $(1) | tr A-Z a-z`_fpga$(2).twr; \
		echo "\nBuild DONE ... $(1)$(2)\n";
endif
>>>>>>> dd814730

##
##Supported Targets
##-----------------

all: E310 E310_idle ##(Default target)

<<<<<<< HEAD
E310: ##Build USRP E310 design.
	$(call vivado_build,xc7z020,)
	$(call post_build,E310,)

E310_idle: ##Build USRP E310 idle design.
	$(call vivado_build,xc7z020,E3X0_IDLE_IMAGE)
	$(call post_build,E310_idle,)

clean: ##Clean up all itarget build outputs.
	@echo "Cleaning targets..."
	@rm -rf build-E3*
	@rm -rf build
=======
E310:  ##Build USRP E310 design.
	$(call pre_build,E310)
	$(call ise_build,XC7Z020,)
	$(call post_build,E310,)

E310_idle: ##Build USRP E310 idle design.
	$(call pre_build,E310_idle)
	$(call ise_build,XC7Z020,IDLE)
	$(call post_build,E310,_idle)
>>>>>>> dd814730

cleanall: ##Clean up all target and ip build outputs.
	@echo "Cleaning targets and IP..."
	@rm -rf build-ip
	@rm -rf build-E3*
	@rm -rf build

help: ## Show this help message.
	@grep -h "##" Makefile | grep -v "\"##\"" | sed -e 's/\\$$//' | sed -e 's/##//'

##
##Supported Options
##-----------------
##GUI=1     Launch the build in the Vivado GUI. 

.PHONY: all clean cleanall E310 E310_idle help<|MERGE_RESOLUTION|>--- conflicted
+++ resolved
@@ -10,64 +10,22 @@
 ## make <Targets> <Options>
 ##
 ##Output:
-<<<<<<< HEAD
-## build/usrp_<product>_fpga.bit:    Configuration bitstream with header
-## build/usrp_<product>_fpga.bin:    Configuration bitstream without header
-## build/usrp_<product>_fpga.rpt:    Build report (includes utilization and timing summary)
-=======
 ## build/usrp_<product>_fpga[_idle].bit:    Configuration bitstream with header
 ## build/usrp_<product>_fpga[_idle].bin:    Configuration bitstream without header
-## build/usrp_<product>_fpga[_idle].syr:    Xilinx system report
-## build/usrp_<product>_fpga[_idle].twr:    Xilinx timing report
->>>>>>> dd814730
+## build/usrp_<product>_fpga[_idle].rpt:    Build report (includes utilization and timing summary)
 
 # vivado_build($1=Device, $2=Definitions)
 vivado_build = make -f Makefile.e300.inc bin NAME=$@ ARCH=zynq PART_ID=$1/clg484/-1 EXTRA_DEFS="$2"
 
-<<<<<<< HEAD
+# post_build($1=Device, $2=Suffix)
 post_build = @\
 	mkdir -p build; \
 	echo "Exporting bitstream files..."; \
-	cp build-$(1)/e300.bin build/usrp_`echo $(1) | tr A-Z a-z`_fpga.bin; \
-	cp build-$(1)/e300.bit build/usrp_`echo $(1) | tr A-Z a-z`_fpga.bit; \
+	cp build-$(1)$(2)/e300.bin build/usrp_`echo $(1) | tr A-Z a-z`_fpga$(2).bin; \
+	cp build-$(1)$(2)/e300.bit build/usrp_`echo $(1) | tr A-Z a-z`_fpga$(2).bit; \
 	echo "Exporting build report..."; \
-	cp build-$(1)/build.rpt build/usrp_`echo $(1) | tr A-Z a-z`_fpga.rpt; \
-	echo "Build DONE ... $(1)";
-=======
-# pre_build($1=Device)
-ifeq ($(EXPORT_ONLY),1)
-	pre_build = @test -s build-$(1)/e300.bit || { echo "EXPORT_ONLY requires the project in build-$(1) to be fully built."; false; }
-else
-	pre_build = @echo "ISE Version: $(shell xtclsh -h | head -n1)"
-endif
-
-# ise_build($1=Device, $2=Definitions)
-ifeq ($(PROJECT_ONLY),1)
-	ise_build = make -f Makefile.e300.inc proj NAME=$@ DEVICE=$1 EXTRA_DEFS="$2"
-else ifeq ($(EXPORT_ONLY),1)
-	ise_build = @echo "Skipping ISE build and exporting pre-built files.";
-else
-	ise_build = make -f Makefile.e300.inc bin NAME=$@ DEVICE=$1 EXTRA_DEFS="$2"
-endif
-
-# post_build($1=Device,$2=Suffix)
-ifeq ($(PROJECT_ONLY),1)
-	post_build = \
-		@echo "Generated $(shell pwd)/build-$(1)/e300.xise"; \
-		echo "\nProject Generation DONE ... $(1)\n";
-else
-	post_build = \
-		@$(call print_report,build-$(1)$(2)) \
-		mkdir -p build; \
-		echo "Exporting bitstream files..."; \
-		cp build-$(1)$(2)/e300.bin build/usrp_`echo $(1) | tr A-Z a-z`_fpga$(2).bin; \
-		cp build-$(1)$(2)/e300.bit build/usrp_`echo $(1) | tr A-Z a-z`_fpga$(2).bit; \
-		echo "Exporting logs..."; \
-		cp build-$(1)$(2)/e300.syr build/usrp_`echo $(1) | tr A-Z a-z`_fpga$(2).syr; \
-		cp build-$(1)$(2)/e300.twr build/usrp_`echo $(1) | tr A-Z a-z`_fpga$(2).twr; \
-		echo "\nBuild DONE ... $(1)$(2)\n";
-endif
->>>>>>> dd814730
+	cp build-$(1)$(2)/build.rpt build/usrp_`echo $(1) | tr A-Z a-z`_fpga$(2).rpt; \
+	echo "Build DONE ... $(1)$(2)";
 
 ##
 ##Supported Targets
@@ -75,30 +33,18 @@
 
 all: E310 E310_idle ##(Default target)
 
-<<<<<<< HEAD
 E310: ##Build USRP E310 design.
 	$(call vivado_build,xc7z020,)
 	$(call post_build,E310,)
 
 E310_idle: ##Build USRP E310 idle design.
 	$(call vivado_build,xc7z020,E3X0_IDLE_IMAGE)
-	$(call post_build,E310_idle,)
+	$(call post_build,E310,_idle)
 
 clean: ##Clean up all itarget build outputs.
 	@echo "Cleaning targets..."
 	@rm -rf build-E3*
 	@rm -rf build
-=======
-E310:  ##Build USRP E310 design.
-	$(call pre_build,E310)
-	$(call ise_build,XC7Z020,)
-	$(call post_build,E310,)
-
-E310_idle: ##Build USRP E310 idle design.
-	$(call pre_build,E310_idle)
-	$(call ise_build,XC7Z020,IDLE)
-	$(call post_build,E310,_idle)
->>>>>>> dd814730
 
 cleanall: ##Clean up all target and ip build outputs.
 	@echo "Cleaning targets and IP..."
