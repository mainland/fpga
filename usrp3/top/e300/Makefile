--- conflicted
+++ resolved
@@ -41,7 +41,10 @@
 	$(call vivado_build,bin,xc7z020,E3X0_IDLE_IMAGE)
 	$(call post_build,E310,_idle)
 
-<<<<<<< HEAD
+E310_dram_test: ##Build USRP E310 design with DRAM test.
+	$(call vivado_build,bin,xc7z020,DRAM_TEST)
+	$(call post_build,E310,_dram_test)
+
 E310_RFNOC: ##Build USRP E310 with RFNoC enabled.
 	$(call vivado_build,bin,xc7z020,RFNOC=1 E310=1)
 	$(call post_build,E310,_RFNOC)
@@ -49,11 +52,6 @@
 E310_RFNOC_HLS: ##Build USRP E310 with RFNoC + Vivado HLS enabled.
 	$(call vivado_build,hls,xc7z020,RFNOC=1 E310=1 HLS=1)
 	$(call post_build,E310,_RFNOC_HLS)
-=======
-E310_dram_test: ##Build USRP E310 design with DRAM test.
-	$(call vivado_build,xc7z020,DRAM_TEST)
-	$(call post_build,E310,_dram_test)
->>>>>>> ed8e0a14
 
 clean: ##Clean up all itarget build outputs.
 	@echo "Cleaning targets..."
