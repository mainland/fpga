#
# Copyright 2015 Ettus Research LLC
#

# NOTE: All comments prefixed with a "##" will be displayed as a part of the "make help" target 
##-------------------
##USRP E3X0 FPGA Help
##-------------------
##Usage:
## make <Targets> <Options>
##
##Output:
## build/usrp_<product>_fpga[_idle].bit:    Configuration bitstream with header
## build/usrp_<product>_fpga[_idle].bin:    Configuration bitstream without header
## build/usrp_<product>_fpga[_idle].rpt:    Build report (includes utilization and timing summary)

# vivado_build($1=Target, $2=Device, $2=Definitions)
vivado_build = make -f Makefile.e300.inc $1 NAME=$@ ARCH=zynq PART_ID=$2/clg484/-1 $3 EXTRA_DEFS="$3"

# post_build($1=Device, $2=Suffix)
post_build = @\
	mkdir -p build; \
	echo "Exporting bitstream files..."; \
	cp build-$(1)$(2)/e300.bin build/usrp_`echo $(1) | tr A-Z a-z`_fpga$(2).bin; \
	cp build-$(1)$(2)/e300.bit build/usrp_`echo $(1) | tr A-Z a-z`_fpga$(2).bit; \
	echo "Exporting build report..."; \
	cp build-$(1)$(2)/build.rpt build/usrp_`echo $(1) | tr A-Z a-z`_fpga$(2).rpt; \
	echo "Build DONE ... $(1)$(2)";

##
##Supported Targets
##-----------------

all: E310 E310_idle ##(Default target)

E310: ##Build USRP E310 design.
	$(call vivado_build,bin,xc7z020,)
	$(call post_build,E310)

E310_idle: ##Build USRP E310 idle design.
<<<<<<< HEAD
	$(call vivado_build,bin,xc7z020,E3X0_IDLE_IMAGE)
	$(call post_build,E310_idle)

E310_RFNOC: ##Build USRP E310 with RFNoC enabled.
	$(call vivado_build,bin,xc7z020,RFNOC=1 E310=1)
	$(call post_build,E310_RFNOC)

E310_RFNOC_HLS: ##Build USRP E310 with RFNoC + Vivado HLS enabled.
	$(call vivado_build,hls,xc7z020,RFNOC=1 E310=1 HLS=1)
	$(call post_build,E310_RFNOC_HLS)
=======
	$(call vivado_build,xc7z020,E3X0_IDLE_IMAGE)
	$(call post_build,E310,_idle)
>>>>>>> 7a9f3396

clean: ##Clean up all itarget build outputs.
	@echo "Cleaning targets..."
	@rm -rf build-E3*
	@rm -rf build

cleanall: ##Clean up all target and ip build outputs.
	@echo "Cleaning targets and IP..."
	@rm -rf build-ip
	@rm -rf build-E3*
	@rm -rf build

help: ## Show this help message.
	@grep -h "##" Makefile | grep -v "\"##\"" | sed -e 's/\\$$//' | sed -e 's/##//'

##
##Supported Options
##-----------------
##GUI=1     Launch the build in the Vivado GUI. 

.PHONY: all clean cleanall E310 E310_idle help<|MERGE_RESOLUTION|>--- conflicted
+++ resolved
@@ -10,9 +10,9 @@
 ## make <Targets> <Options>
 ##
 ##Output:
-## build/usrp_<product>_fpga[_idle].bit:    Configuration bitstream with header
-## build/usrp_<product>_fpga[_idle].bin:    Configuration bitstream without header
-## build/usrp_<product>_fpga[_idle].rpt:    Build report (includes utilization and timing summary)
+## build/usrp_<product>_fpga_<image_type>.bit:    Configuration bitstream with header
+## build/usrp_<product>_fpga_<image_type>.bin:    Configuration bitstream without header
+## build/usrp_<product>_fpga_<image_type>.rpt:    Build report (includes utilization and timing summary)
 
 # vivado_build($1=Target, $2=Device, $2=Definitions)
 vivado_build = make -f Makefile.e300.inc $1 NAME=$@ ARCH=zynq PART_ID=$2/clg484/-1 $3 EXTRA_DEFS="$3"
@@ -35,24 +35,19 @@
 
 E310: ##Build USRP E310 design.
 	$(call vivado_build,bin,xc7z020,)
-	$(call post_build,E310)
+	$(call post_build,E310,)
 
 E310_idle: ##Build USRP E310 idle design.
-<<<<<<< HEAD
 	$(call vivado_build,bin,xc7z020,E3X0_IDLE_IMAGE)
-	$(call post_build,E310_idle)
+	$(call post_build,E310,_idle)
 
 E310_RFNOC: ##Build USRP E310 with RFNoC enabled.
 	$(call vivado_build,bin,xc7z020,RFNOC=1 E310=1)
-	$(call post_build,E310_RFNOC)
+	$(call post_build,E310,_RFNOC)
 
 E310_RFNOC_HLS: ##Build USRP E310 with RFNoC + Vivado HLS enabled.
 	$(call vivado_build,hls,xc7z020,RFNOC=1 E310=1 HLS=1)
-	$(call post_build,E310_RFNOC_HLS)
-=======
-	$(call vivado_build,xc7z020,E3X0_IDLE_IMAGE)
-	$(call post_build,E310,_idle)
->>>>>>> 7a9f3396
+	$(call post_build,E310,_RFNOC_HLS)
 
 clean: ##Clean up all itarget build outputs.
 	@echo "Cleaning targets..."
