--- conflicted
+++ resolved
@@ -14,10 +14,6 @@
 ## build/usrp_<product>_fpga_<image_type>.bin:    Configuration bitstream without header
 ## build/usrp_<product>_fpga_<image_type>.rpt:    Build report (includes utilization and timing summary)
 
-<<<<<<< HEAD
-# vivado_build($1=Target, $2=Device, $3=SG, $4=Definitions)
-vivado_build = make -f Makefile.e300.inc $1 NAME=$@ ARCH=zynq PART_ID=$2/clg484/-$3 $4 EXTRA_DEFS="$4"
-=======
 # Option to stop after RTL elaboration. Use this flag as a synthesis check.
 ifdef CHECK
 TARGET = rtl
@@ -26,9 +22,15 @@
 endif
 TOP ?= e300
 
+# Additional HLS options
+ifdef HLS
+HLS_DEFS = HLS=1
+else
+HLS_DEFS =
+endif
+
 # vivado_build($1=Device, $2=SG, $3=Definitions)
-vivado_build = make -f Makefile.e300.inc $(TARGET) NAME=$@ ARCH=zynq PART_ID=$1/clg484/-$2 EXTRA_DEFS="$3"
->>>>>>> f9232325
+vivado_build = make -f Makefile.e300.inc $(TARGET) NAME=$@ ARCH=zynq PART_ID=$1/clg484/-$2 TOP_MODULE=$(TOP) $3 $(HLS_DEFS) EXTRA_DEFS="$3 $(HLS_DEFS)"
 
 # post_build($1=Device, $2=TYPE, $3=SG)
 post_build = @\
@@ -46,43 +48,35 @@
 all: E3XX_idle E3XX_idle_sg3 E310_RFNOC E310_RFNOC_sg3 ##(Default target)
 
 E3XX_idle: ##Build USRP E3XX idle design.
-	$(call vivado_build,bin,xc7z020,1,E3XX_IDLE_IMAGE=1)
+	$(call vivado_build,xc7z020,1,E3XX_IDLE_IMAGE=1)
 	$(call post_build,E3XX,_idle,)
 
 E3XX_idle_sg3: ##Build USRP E3XX idle design.
-	$(call vivado_build,bin,xc7z020,3,E3XX_IDLE_IMAGE=1 E3XX_SG3)
+	$(call vivado_build,xc7z020,3,E3XX_IDLE_IMAGE=1 E3XX_SG3)
 	$(call post_build,E3XX,_idle_,sg3)
 
 E310: ##Build USRP E310 design for SG1 device.
-	$(call vivado_build,bin,xc7z020,1,E310)
+	$(call vivado_build,xc7z020,1,E310)
 	$(call post_build,E310,,)
 
 E310_sg3: ##Build USRP E310 design for SG3 device.
-	$(call vivado_build,bin,xc7z020,3,E310 E3XX_SG3)
+	$(call vivado_build,xc7z020,3,E310 E3XX_SG3)
 	$(call post_build,E310,_,sg3)
 
-E310_RFNOC: ##Build USRP E310 with RFNoC enabled.
-	$(call vivado_build,bin,xc7z020,1,RFNOC=1 E310=1)
+E310_RFNOC: ##Build USRP E310 with RFNoC enabled. (Use HLS=1 to build HLS IP)
+	$(call vivado_build,xc7z020,1,RFNOC=1 E310=1)
 	$(call post_build,E310,_RFNOC,)
 
-E310_RFNOC_sg3: ##Build USRP E310 with RFNoC enabled.
-	$(call vivado_build,bin,xc7z020,3,RFNOC=1 E310=1)
+E310_RFNOC_sg3: ##Build USRP E310 with RFNoC enabled. (Use HLS=1 to build HLS IP)
+	$(call vivado_build,xc7z020,3,RFNOC=1 E310=1)
 	$(call post_build,E310,_RFNOC,_sg3)
 
-E310_RFNOC_HLS: ##Build USRP E310 with RFNoC + Vivado HLS enabled.
-	$(call vivado_build,hls,xc7z020,1,RFNOC=1 E310=1 HLS=1)
-	$(call post_build,E310,_RFNOC_HLS,)
-
-E310_RFNOC_HLS_sg3: ##Build USRP E310 with RFNoC + Vivado HLS enabled.
-	$(call vivado_build,hls,xc7z020,3,RFNOC=1 E310=1 HLS=1)
-	$(call post_build,E310,_RFNOC_HLS,_sg3)
-
 E310_dram_test: ##Build USRP E310 design with DRAM test.
-	$(call vivado_build,bin,xc7z020,1,E310 DRAM_TEST)
+	$(call vivado_build,xc7z020,1,E310 DRAM_TEST)
 	$(call post_build,E310,_dram_test,)
 
 E310_dram_test_sg3: ##Build USRP E310 design with DRAM test.
-	$(call vivado_build,bin,xc7z020,3,E310 DRAM_TEST E3XX_SG3)
+	$(call vivado_build,xc7z020,3,E310 DRAM_TEST E3XX_SG3)
 	$(call post_build,E310,_dram_test_,sg3)
 
 clean: ##Clean up all itarget build outputs.
@@ -104,6 +98,7 @@
 ##-----------------
 ##GUI=1        Launch the build in the Vivado GUI.
 ##CHECK=1      Launch the syntax checker instead of building a bitfile.
+##HLS=1        Build HLS IP
 ##TOP=<module> Specify a top module for syntax checking. (Optional. Default is the bitfile top)
 
-.PHONY: all clean cleanall E310 E310_sg3 E310_RFNOC E310_RFNOC_sg3 E310_RFNOC_HLS E310_RFNOC_HLS_sg3 E3XX_idle E3XX_idle_sg3 help+.PHONY: all clean cleanall E310 E310_sg3 E310_RFNOC E310_RFNOC_sg3 E3XX_idle E3XX_idle_sg3 help