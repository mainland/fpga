--- conflicted
+++ resolved
@@ -19,13 +19,10 @@
 
 include $(IP_DIR)/Makefile.inc
 include coregen_dsp/Makefile.srcs
-<<<<<<< HEAD
+include $(LIB_DIR)/axi/Makefile.srcs
 include $(LIB_DIR)/ip/Makefile.inc
 include $(LIB_DIR)/axi/Makefile.srcs
 include $(LIB_DIR)/hls/Makefile.inc
-=======
-include $(LIB_DIR)/axi/Makefile.srcs
->>>>>>> f9232325
 include $(LIB_DIR)/control/Makefile.srcs
 include $(LIB_DIR)/fifo/Makefile.srcs
 include $(LIB_DIR)/zynq_fifo/Makefile.srcs
@@ -45,13 +42,7 @@
 TOP_SRCS = e3xx_ps.v \
            ppsloop.v \
            spi_slave.v \
-           axi_pmu.v \
-<<<<<<< HEAD
-           axi_dummy.v
-=======
-	   radio.v \
-           ddc_chain_e300.v
->>>>>>> f9232325
+           axi_pmu.v
 
 ifeq (E310,$(findstring E310, $(EXTRA_DEFS)))
 TOP_SRCS += e310.v
@@ -65,9 +56,9 @@
 endif
 
 ifdef HLS
-HLS_IP_GEN_SRCS = $(HLS_IP_OUTPUT_SRCS)
+HLS_IP_TARGETS = $(HLS_IP_OUTPUT_SRCS) hls_ip
 else
-HLS_IP_GEN_SRCS =
+HLS_IP_TARGETS =
 endif
 
 # Vivado seems somewhat unhappy when adding above
@@ -98,7 +89,7 @@
           $(RFNOC_SRCS) \
           $(RFNOC_OOT_SRCS) \
           $(LIB_IP_XCI_SRCS) \
-          $(HLS_IP_GEN_SRCS)
+          $(HLS_IP_TARGETS)
 
 ##################################################
 # Git Hash
@@ -116,13 +107,7 @@
 bin: .prereqs $$(DESIGN_SRCS) ip
 	$(call BUILD_VIVADO_DESIGN,$(abspath ./build_e300.tcl),$(TOP_MODULE),$(PART_ID))
 
-<<<<<<< HEAD
-hls: .prereqs hls_ip bin
+rtl: .prereqs $$(DESIGN_SRCS) ip
+	$(call CHECK_VIVADO_DESIGN,$(TOOLS_DIR)/scripts/viv_check_syntax.tcl,$(TOP_MODULE),$(PART_ID))
 
-.PHONY: bin hls
-=======
-rtl: .prereqs $$(DESIGN_SRCS) ip
-  $(call CHECK_VIVADO_DESIGN,$(TOOLS_DIR)/scripts/viv_check_syntax.tcl,$(TOP_MODULE),$(PART_ID))
-
-.PHONY: bin
->>>>>>> f9232325
+.PHONY: bin rtl