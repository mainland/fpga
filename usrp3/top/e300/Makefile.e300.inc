--- conflicted
+++ resolved
@@ -65,36 +65,10 @@
 ##################################################
 # Dependency Targets
 ##################################################
-<<<<<<< HEAD
 .SECONDEXPANSION:
-=======
-SYNTHESIZE_PROPERTIES = \
-"Number of Clock Buffers" 8 \
-"Pack I/O Registers into IOBs" Yes \
-"Optimization Effort" High \
-"Optimize Instantiated Primitives" TRUE \
-"Register Balancing" Yes \
-"Use Clock Enable" Auto \
-"Use Synchronous Reset" Auto \
-"Use Synchronous Set" Auto \
-"Verilog Macros" "GIT_HASH=$(SHORT_HASH) $(EXTRA_DEFS) $(CUSTOM_DEFS)"
-
-TRANSLATE_PROPERTIES = \
-"Macro Search Path" "$(shell pwd)/coregen/"
-
-MAP_PROPERTIES = \
-"Generate Detailed MAP Report" TRUE \
-"Allow Logic Optimization Across Hierarchy" TRUE \
-"Pack I/O Registers/Latches into IOBs" "For Inputs and Outputs" \
-"Combinatorial Logic Optimization" TRUE \
-"Register Duplication" ON
-
-PLACE_ROUTE_PROPERTIES = \
-"Place & Route Effort Level (Overall)" High
->>>>>>> 585a056b
 
 export VIV_SOURCE_FILES=$(SOURCES)
-export VIV_VERILOG_DEFS=$(EXTRA_DEFS) $(SHORT_HASH)
+export VIV_VERILOG_DEFS=$(EXTRA_DEFS) $(CUSTOM_DEFS) $(SHORT_HASH)
 
 bin: prereqs $$(SOURCES) ip
 	$(call BUILD_VIVADO_DESIGN,$(abspath ./build_e300.tcl),$(TOP_MODULE),$(PART_ID))
