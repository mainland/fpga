//
// Copyright 2013-2014 Ettus Research
//

module e300
#(parameter STREAMS_WIDTH = 4,
  parameter CMDFIFO_DEPTH = 5,
  parameter CONFIG_BASE = 32'h4000_0000,
  parameter PAGE_WIDTH = 10)
(
  // ARM Connections
  inout [53:0]  MIO,
  input         PS_SRSTB,
  input         PS_CLK,
  input         PS_PORB,
  inout         DDR_Clk,
  inout         DDR_Clk_n,
  inout         DDR_CKE,
  inout         DDR_CS_n,
  inout         DDR_RAS_n,
  inout         DDR_CAS_n,
  inout         DDR_WEB,
  inout [2:0]   DDR_BankAddr,
  inout [14:0]  DDR_Addr,
  inout         DDR_ODT,
  inout         DDR_DRSTB,
  inout [31:0]  DDR_DQ,
  inout [3:0]   DDR_DM,
  inout [3:0]   DDR_DQS,
  inout [3:0]   DDR_DQS_n,
  inout         DDR_VRP,
  inout         DDR_VRN,

  //AVR SPI IO
  output        AVR_CS_R,
  input         AVR_IRQ,
  input         AVR_MISO_R,
  output        AVR_MOSI_R,
  output        AVR_SCK_R,

  input         ONSWITCH_DB,

  // RF Board connections
  // Change to inout/output as
  // they are implemented/tested
  input [34:0]  DB_EXP_1_8V,

  //band selects
  output [2:0]  TX_BANDSEL,
  output [2:0]  RX1_BANDSEL,
  output [2:0]  RX2_BANDSEL,
  output [1:0]  RX2C_BANDSEL,
  output [1:0]  RX1B_BANDSEL,
  output [1:0]  RX1C_BANDSEL,
  output [1:0]  RX2B_BANDSEL,

  //enables
  output        TX_ENABLE1A,
  output        TX_ENABLE2A,
  output        TX_ENABLE1B,
  output        TX_ENABLE2B,

  //antenna selects
  output        VCTXRX1_V1,
  output        VCTXRX1_V2,
  output        VCTXRX2_V1,
  output        VCTXRX2_V2,
  output        VCRX1_V1,
  output        VCRX1_V2,
  output        VCRX2_V1,
  output        VCRX2_V2,

  // leds
  output        LED_TXRX1_TX,
  output        LED_TXRX1_RX,
  output        LED_RX1_RX,
  output        LED_TXRX2_TX,
  output        LED_TXRX2_RX,
  output        LED_RX2_RX,

  // ad9361 connections
  input [7:0]   CAT_CTRL_OUT,
  output [3:0]  CAT_CTRL_IN,
  output        CAT_RESET,  // Really CAT_RESET_B, active low
  output        CAT_CS,
  output        CAT_SCLK,
  output        CAT_MOSI,
  input         CAT_MISO,
  input         CAT_BBCLK_OUT, //unused
  output        CAT_SYNC,
  output        CAT_TXNRX,
  output        CAT_ENABLE,
  output        CAT_ENAGC,
  input         CAT_RX_FRAME,
  input         CAT_DATA_CLK,
  output        CAT_TX_FRAME,
  output        CAT_FB_CLK,
  input [11:0]  CAT_P0_D,
  output [11:0] CAT_P1_D,

  // pps connections
  input         GPS_PPS,
  input         PPS_EXT_IN,

  // VTCXO and the DAC that feeds it
  output        TCXO_DAC_SYNCn,
  output        TCXO_DAC_SCLK,
  output        TCXO_DAC_SDIN,
  input         TCXO_CLK,

  // gpios, change to inout somehow
  inout [5:0]   PL_GPIO
);

  // Internal connections to PS
  //   GP0 -- General Purpose port 0, FPGA is the slave
  wire [31:0] GP0_M_AXI_AWADDR;
  wire        GP0_M_AXI_AWVALID;
  wire        GP0_M_AXI_AWREADY;
  wire [31:0] GP0_M_AXI_WDATA;
  wire [3:0]  GP0_M_AXI_WSTRB;
  wire        GP0_M_AXI_WVALID;
  wire        GP0_M_AXI_WREADY;
  wire [1:0]  GP0_M_AXI_BRESP;
  wire        GP0_M_AXI_BVALID;
  wire        GP0_M_AXI_BREADY;
  wire [31:0] GP0_M_AXI_ARADDR;
  wire        GP0_M_AXI_ARVALID;
  wire        GP0_M_AXI_ARREADY;
  wire [31:0] GP0_M_AXI_RDATA;
  wire [1:0]  GP0_M_AXI_RRESP;
  wire        GP0_M_AXI_RVALID;
  wire        GP0_M_AXI_RREADY;
  //   HP0 -- High Performance port 0, FPGA is the master
  wire [5:0]  HP0_S_AXI_AWID;
  wire [31:0] HP0_S_AXI_AWADDR;
  wire [2:0]  HP0_S_AXI_AWPROT;
  wire        HP0_S_AXI_AWVALID;
  wire        HP0_S_AXI_AWREADY;
  wire [63:0] HP0_S_AXI_WDATA;
  wire [7:0]  HP0_S_AXI_WSTRB;
  wire        HP0_S_AXI_WVALID;
  wire        HP0_S_AXI_WREADY;
  wire [1:0]  HP0_S_AXI_BRESP;
  wire        HP0_S_AXI_BVALID;
  wire        HP0_S_AXI_BREADY;
  wire [5:0]  HP0_S_AXI_ARID;
  wire [31:0] HP0_S_AXI_ARADDR;
  wire [2:0]  HP0_S_AXI_ARPROT;
  wire        HP0_S_AXI_ARVALID;
  wire        HP0_S_AXI_ARREADY;
  wire [63:0] HP0_S_AXI_RDATA;
  wire [1:0]  HP0_S_AXI_RRESP;
  wire        HP0_S_AXI_RVALID;
  wire        HP0_S_AXI_RREADY;
  wire [3:0]  HP0_S_AXI_ARCACHE;
  wire [7:0]  HP0_S_AXI_AWLEN;
  wire [2:0]  HP0_S_AXI_AWSIZE;
  wire [1:0]  HP0_S_AXI_AWBURST;
  wire [3:0]  HP0_S_AXI_AWCACHE;
  wire        HP0_S_AXI_WLAST;
  wire [7:0]  HP0_S_AXI_ARLEN;
  wire [1:0]  HP0_S_AXI_ARBURST;
  wire [2:0]  HP0_S_AXI_ARSIZE;

  wire        fclk_clk0;
  wire        fclk_reset0;

  wire        bus_clk, radio_clk;
  wire        bus_rst, radio_rst;

  wire [31:0] ps_gpio_out;
  wire [31:0] ps_gpio_in;

  wire        stream_irq;

  wire [63:0] h2s_tdata;
  wire        h2s_tvalid;
  wire        h2s_tready;
  wire        h2s_tlast;

  wire [63:0] s2h_tdata;
  wire        s2h_tvalid;
  wire        s2h_tready;
  wire        s2h_tlast;

  // register the debounced onswitch signal to detect edges,
  // Note: ONSWITCH_DB is low active
  reg [1:0] onswitch_edge;
  always @ (posedge bus_clk)
    onswitch_edge <= bus_rst ? 2'b00 : {onswitch_edge[0], ONSWITCH_DB};

  wire button_press = ~ONSWITCH_DB & onswitch_edge[0] & onswitch_edge[1];
  wire button_release = ONSWITCH_DB & ~onswitch_edge[0] & ~onswitch_edge[1];

  // stretch the pulse so IRQs don't get lost
  reg [7:0] button_press_reg, button_release_reg;
  always @ (posedge bus_clk)
    if (bus_rst) begin
      button_press_reg <= 8'h00;
      button_release_reg <= 8'h00;
    end else begin
      button_press_reg <= {button_press_reg[6:0], button_press};
      button_release_reg <= {button_release_reg[6:0], button_release};
    end

  wire button_press_irq = |button_press_reg;
  wire button_release_irq = |button_release_reg;

<<<<<<< HEAD
  e300_processing_system inst_e300_processing_system
=======
   // First, make all connections to the PS (ARM+buses)
  e300_ps e300_ps_instance
>>>>>>> 585a056b
  (  // Outward connections to the pins
    .MIO(MIO),
    .PS_SRSTB(PS_SRSTB),
    .PS_CLK(PS_CLK),
    .PS_PORB(PS_PORB),
    .DDR_Clk(DDR_Clk),
    .DDR_Clk_n(DDR_Clk_n),
    .DDR_CKE(DDR_CKE),
    .DDR_CS_n(DDR_CS_n),
    .DDR_RAS_n(DDR_RAS_n),
    .DDR_CAS_n(DDR_CAS_n),
    .DDR_WEB(DDR_WEB),
    .DDR_BankAddr(DDR_BankAddr),
    .DDR_Addr(DDR_Addr),
    .DDR_ODT(DDR_ODT),
    .DDR_DRSTB(DDR_DRSTB),
    .DDR_DQ(DDR_DQ),
    .DDR_DM(DDR_DM),
    .DDR_DQS(DDR_DQS),
    .DDR_DQS_n(DDR_DQS_n),
    .DDR_VRN(DDR_VRN),
    .DDR_VRP(DDR_VRP),

    // Inward connections to our logic
    //    GP0  --  General Purpose Slave 0
    .M_AXI_GP0_AWADDR(GP0_M_AXI_AWADDR),
    .M_AXI_GP0_AWVALID(GP0_M_AXI_AWVALID),
    .M_AXI_GP0_AWREADY(GP0_M_AXI_AWREADY),
    .M_AXI_GP0_WDATA(GP0_M_AXI_WDATA),
    .M_AXI_GP0_WSTRB(GP0_M_AXI_WSTRB),
    .M_AXI_GP0_WVALID(GP0_M_AXI_WVALID),
    .M_AXI_GP0_WREADY(GP0_M_AXI_WREADY),
    .M_AXI_GP0_BRESP(GP0_M_AXI_BRESP),
    .M_AXI_GP0_BVALID(GP0_M_AXI_BVALID),
    .M_AXI_GP0_BREADY(GP0_M_AXI_BREADY),
    .M_AXI_GP0_ARADDR(GP0_M_AXI_ARADDR),
    .M_AXI_GP0_ARVALID(GP0_M_AXI_ARVALID),
    .M_AXI_GP0_ARREADY(GP0_M_AXI_ARREADY),
    .M_AXI_GP0_RDATA(GP0_M_AXI_RDATA),
    .M_AXI_GP0_RRESP(GP0_M_AXI_RRESP),
    .M_AXI_GP0_RVALID(GP0_M_AXI_RVALID),
    .M_AXI_GP0_RREADY(GP0_M_AXI_RREADY),

    //    Misc interrupts, GPIO, clk
<<<<<<< HEAD
    .IRQ_F2P({13'h0, button_release_irq, button_press_irq, stream_irq}),
    .GPIO_I(ps_gpio_in),
    .GPIO_O(ps_gpio_out),
    .FCLK_CLK0(fclk_clk0),
    .FCLK_RESET0(fclk_reset0),
=======
    .processing_system7_0_IRQ_F2P_pin({13'h0, button_release_irq, button_press_irq, stream_irq}),
    .processing_system7_0_GPIO_I_pin(ps_gpio_in),
    .processing_system7_0_GPIO_O_pin(ps_gpio_out),
    .processing_system7_0_FCLK_CLK0_pin(bus_clk_pin),
    .processing_system7_0_FCLK_RESET0_N_pin(sys_arst_n),
>>>>>>> 585a056b

    //    HP0  --  High Performance Master 0
    .S_AXI_HP0_AWID(HP0_S_AXI_AWID),
    .S_AXI_HP0_AWADDR(HP0_S_AXI_AWADDR),
    .S_AXI_HP0_AWPROT(HP0_S_AXI_AWPROT),
    .S_AXI_HP0_AWVALID(HP0_S_AXI_AWVALID),
    .S_AXI_HP0_AWREADY(HP0_S_AXI_AWREADY),
    .S_AXI_HP0_WDATA(HP0_S_AXI_WDATA),
    .S_AXI_HP0_WSTRB(HP0_S_AXI_WSTRB),
    .S_AXI_HP0_WVALID(HP0_S_AXI_WVALID),
    .S_AXI_HP0_WREADY(HP0_S_AXI_WREADY),
    .S_AXI_HP0_BRESP(HP0_S_AXI_BRESP),
    .S_AXI_HP0_BVALID(HP0_S_AXI_BVALID),
    .S_AXI_HP0_BREADY(HP0_S_AXI_BREADY),
    .S_AXI_HP0_ARID(HP0_S_AXI_ARID),
    .S_AXI_HP0_ARADDR(HP0_S_AXI_ARADDR),
    .S_AXI_HP0_ARPROT(HP0_S_AXI_ARPROT),
    .S_AXI_HP0_ARVALID(HP0_S_AXI_ARVALID),
    .S_AXI_HP0_ARREADY(HP0_S_AXI_ARREADY),
    .S_AXI_HP0_RDATA(HP0_S_AXI_RDATA),
    .S_AXI_HP0_RRESP(HP0_S_AXI_RRESP),
    .S_AXI_HP0_RVALID(HP0_S_AXI_RVALID),
    .S_AXI_HP0_RREADY(HP0_S_AXI_RREADY),
    .S_AXI_HP0_AWLEN(HP0_S_AXI_AWLEN),
    .S_AXI_HP0_RLAST(HP0_S_AXI_RLAST),
    .S_AXI_HP0_ARCACHE(HP0_S_AXI_ARCACHE),
    .S_AXI_HP0_AWSIZE(HP0_S_AXI_AWSIZE),
    .S_AXI_HP0_AWBURST(HP0_S_AXI_AWBURST),
    .S_AXI_HP0_AWCACHE(HP0_S_AXI_AWCACHE),
    .S_AXI_HP0_WLAST(HP0_S_AXI_WLAST),
    .S_AXI_HP0_ARLEN(HP0_S_AXI_ARLEN),
    .S_AXI_HP0_ARBURST(HP0_S_AXI_ARBURST),
    .S_AXI_HP0_ARSIZE(HP0_S_AXI_ARSIZE),

    //    SPI Core 0 - To AD9361
    .SPI0_SS(),
    .SPI0_SS1(CAT_CS),
    .SPI0_SS2(),
    .SPI0_SCLK(CAT_SCLK),
    .SPI0_MOSI(CAT_MOSI),
    .SPI0_MISO(CAT_MISO),

    //    SPI Core 1 - To AVR
    .SPI1_SS(),
    .SPI1_SS1(AVR_CS_R),
    .SPI1_SS2(),
    .SPI1_SCLK(AVR_SCK_R),
    .SPI1_MOSI(AVR_MOSI_R),
    .SPI1_MISO(AVR_MISO_R)
  );

  //------------------------------------------------------------------
  //-- generate clock and reset signals
  //------------------------------------------------------------------

  reset_sync radio_rst_sync
  (
    .clk(radio_clk),
    .reset_in(bus_rst | codec_arst),
    .reset_out(radio_rst)
  );

  assign bus_clk = fclk_clk0;
  assign bus_rst = fclk_reset0;

  //------------------------------------------------------------------
  // CODEC capture/gen
  //------------------------------------------------------------------
  wire mimo;
  wire codec_arst;
  wire [31:0] rx_data0, rx_data1, tx_data0, tx_data1;

  catcodec_ddr_cmos #(
    .DEVICE("7SERIES"))
  inst_catcodec_ddr_cmos (
    .radio_clk(radio_clk),
    .arst(codec_arst),
    .mimo(mimo),
    .rx1(rx_data0),
    .rx2(rx_data1),
    .tx1(tx_data0),
    .tx2(tx_data1),
    .rx_clk(CAT_DATA_CLK),
    .rx_frame(CAT_RX_FRAME),
    .rx_d(CAT_P0_D),
    .tx_clk(CAT_FB_CLK),
    .tx_frame(CAT_TX_FRAME),
    .tx_d(CAT_P1_D));

  assign CAT_CTRL_IN = 4'b1;
  assign CAT_ENAGC = 1'b1;
  assign CAT_TXNRX = 1'b1;
  assign CAT_ENABLE = 1'b1;

  assign CAT_RESET = ~(bus_rst || (CAT_CS & CAT_MOSI));   // Operates active-low, really CAT_RESET_B
  assign CAT_SYNC = 1'b0;

  //------------------------------------------------------------------
  //-- connect misc stuff to user GPIO
  //------------------------------------------------------------------
  assign ps_gpio_in[5] = AVR_IRQ;       //59
  assign ps_gpio_in[7] = ONSWITCH_DB;   //61

  //------------------------------------------------------------------
  //-- radio core from x300 for super fast bring up
  //------------------------------------------------------------------

  wire [31:0] gpio0, gpio1;

  assign { LED_TXRX1_TX, LED_TXRX1_RX, LED_RX1_RX, //3
           VCRX1_V2, VCRX1_V1, VCTXRX1_V2, VCTXRX1_V1, //4
           TX_ENABLE1B, TX_ENABLE1A //2
         } = gpio0[18:10];

  assign { LED_TXRX2_TX, LED_TXRX2_RX, LED_RX2_RX, //3
           VCRX2_V2, VCRX2_V1, VCTXRX2_V2, VCTXRX2_V1, //4
           TX_ENABLE2B, TX_ENABLE2A //2
         } = gpio1[18:10];

  //------------------------------------------------------------------
  //-- Zynq system interface, DMA, control channels, etc.
  //------------------------------------------------------------------

  wire [31:0] core_set_data, core_rb_data, xbar_set_data, xbar_rb_data;
  wire [31:0] core_set_addr, xbar_set_addr, xbar_rb_addr;
  wire        core_stb, xbar_set_stb, xbar_rb_stb;

  zynq_fifo_top
  #(
    .CONFIG_BASE(CONFIG_BASE),
    .PAGE_WIDTH(PAGE_WIDTH),
    .H2S_STREAMS_WIDTH(STREAMS_WIDTH),
    .H2S_CMDFIFO_DEPTH(CMDFIFO_DEPTH),
    .S2H_STREAMS_WIDTH(STREAMS_WIDTH),
    .S2H_CMDFIFO_DEPTH(CMDFIFO_DEPTH)
  )
  zynq_fifo_top0
  (
    .clk(bus_clk), .rst(bus_rst),
    .CTL_AXI_AWADDR(GP0_M_AXI_AWADDR),
    .CTL_AXI_AWVALID(GP0_M_AXI_AWVALID),
    .CTL_AXI_AWREADY(GP0_M_AXI_AWREADY),
    .CTL_AXI_WDATA(GP0_M_AXI_WDATA),
    .CTL_AXI_WSTRB(GP0_M_AXI_WSTRB),
    .CTL_AXI_WVALID(GP0_M_AXI_WVALID),
    .CTL_AXI_WREADY(GP0_M_AXI_WREADY),
    .CTL_AXI_BRESP(GP0_M_AXI_BRESP),
    .CTL_AXI_BVALID(GP0_M_AXI_BVALID),
    .CTL_AXI_BREADY(GP0_M_AXI_BREADY),
    .CTL_AXI_ARADDR(GP0_M_AXI_ARADDR),
    .CTL_AXI_ARVALID(GP0_M_AXI_ARVALID),
    .CTL_AXI_ARREADY(GP0_M_AXI_ARREADY),
    .CTL_AXI_RDATA(GP0_M_AXI_RDATA),
    .CTL_AXI_RRESP(GP0_M_AXI_RRESP),
    .CTL_AXI_RVALID(GP0_M_AXI_RVALID),
    .CTL_AXI_RREADY(GP0_M_AXI_RREADY),

    .DDR_AXI_AWID(HP0_S_AXI_AWID),
    .DDR_AXI_AWADDR(HP0_S_AXI_AWADDR),
    .DDR_AXI_AWPROT(HP0_S_AXI_AWPROT),
    .DDR_AXI_AWVALID(HP0_S_AXI_AWVALID),
    .DDR_AXI_AWREADY(HP0_S_AXI_AWREADY),
    .DDR_AXI_WDATA(HP0_S_AXI_WDATA),
    .DDR_AXI_WSTRB(HP0_S_AXI_WSTRB),
    .DDR_AXI_WVALID(HP0_S_AXI_WVALID),
    .DDR_AXI_WREADY(HP0_S_AXI_WREADY),
    .DDR_AXI_BRESP(HP0_S_AXI_BRESP),
    .DDR_AXI_BVALID(HP0_S_AXI_BVALID),
    .DDR_AXI_BREADY(HP0_S_AXI_BREADY),
    .DDR_AXI_ARID(HP0_S_AXI_ARID),
    .DDR_AXI_ARADDR(HP0_S_AXI_ARADDR),
    .DDR_AXI_ARPROT(HP0_S_AXI_ARPROT),
    .DDR_AXI_ARVALID(HP0_S_AXI_ARVALID),
    .DDR_AXI_ARREADY(HP0_S_AXI_ARREADY),
    .DDR_AXI_RDATA(HP0_S_AXI_RDATA),
    .DDR_AXI_RRESP(HP0_S_AXI_RRESP),
    .DDR_AXI_RVALID(HP0_S_AXI_RVALID),
    .DDR_AXI_RREADY(HP0_S_AXI_RREADY),
    .DDR_AXI_AWLEN(HP0_S_AXI_AWLEN),
    .DDR_AXI_RLAST(HP0_S_AXI_RLAST),
    .DDR_AXI_ARCACHE(HP0_S_AXI_ARCACHE),
    .DDR_AXI_AWSIZE(HP0_S_AXI_AWSIZE),
    .DDR_AXI_AWBURST(HP0_S_AXI_AWBURST),
    .DDR_AXI_AWCACHE(HP0_S_AXI_AWCACHE),
    .DDR_AXI_WLAST(HP0_S_AXI_WLAST),
    .DDR_AXI_ARLEN(HP0_S_AXI_ARLEN),
    .DDR_AXI_ARBURST(HP0_S_AXI_ARBURST),
    .DDR_AXI_ARSIZE(HP0_S_AXI_ARSIZE),

    .h2s_tdata(h2s_tdata),
    .h2s_tlast(h2s_tlast),
    .h2s_tvalid(h2s_tvalid),
    .h2s_tready(h2s_tready),

    .s2h_tdata(s2h_tdata),
    .s2h_tlast(s2h_tlast),
    .s2h_tvalid(s2h_tvalid),
    .s2h_tready(s2h_tready),

    .core_set_data(core_set_data),
    .core_set_addr(core_set_addr),
    .core_set_stb(core_set_stb),
    .core_rb_data(core_rb_data),

    .xbar_set_data(xbar_set_data),
    .xbar_set_addr(xbar_set_addr),
    .xbar_set_stb(xbar_set_stb),
    .xbar_rb_data(xbar_rb_data),
    .xbar_rb_addr(xbar_rb_addr),
    .xbar_rb_stb(xbar_rb_stb),

    .event_irq(stream_irq)
  );
  wire pps;

  wire clk_tcxo = TCXO_CLK; // 40 MHz

  wire [1:0] pps_select;

  /* A local pps signal is derived from the tcxo clock. If a referenc
   * at an appropriate rate (1 pps or 10 MHz) is present and selected
   * a digital control loop will be invoked to tune the vcxo and lock t
   * the reference.
   */

  wire is_10meg, is_pps, reflck, plllck; // reference status bits
  ppsloop ppslp
  (
    .reset(1'b0),
    .xoclk(clk_tcxo), .ppsgps(GPS_PPS), .ppsext(PPS_EXT_IN),
    .refsel(pps_select),
    .lpps(pps),
    .is10meg(is_10meg), .ispps(is_pps), .reflck(reflck), .plllck(plllck),
    .sclk(TCXO_DAC_SCLK), .mosi(TCXO_DAC_SDIN), .sync_n(TCXO_DAC_SYNCn),
    .dac_dflt(16'h7fff)
  );
  reg [3:0] tcxo_status, st_rsync;
  always @(posedge bus_clk) begin
    /* status signals originate from other than the bus_clk domain so re-sync
       before passing to e300_core
     */
    st_rsync <= {plllck, is_10meg, is_pps, reflck};
    tcxo_status <= st_rsync;
  end

  // E300 Core logic

  e300_core e300_core0
  (
    .bus_clk(bus_clk),
    .bus_rst(bus_rst),

    .h2s_tdata(h2s_tdata),
    .h2s_tlast(h2s_tlast),
    .h2s_tvalid(h2s_tvalid),
    .h2s_tready(h2s_tready),

    .s2h_tdata(s2h_tdata),
    .s2h_tlast(s2h_tlast),
    .s2h_tvalid(s2h_tvalid),
    .s2h_tready(s2h_tready),

    .radio_clk(radio_clk),
    .radio_rst(radio_rst),
    // flip them to match case
    // this is a hack
    .rx_data0(rx_data1),
    .tx_data0(tx_data1),
    .rx_data1(rx_data0),
    .tx_data1(tx_data0),

    // flip them, to match
    // case ... this is a hack
    .ctrl_out0(gpio1),
    .ctrl_out1(gpio0),

    .fp_gpio(PL_GPIO),

    .set_data(core_set_data),
    .set_addr(core_set_addr),
    .set_stb(core_set_stb),
    .rb_data(core_rb_data),

    .xbar_set_data(xbar_set_data),
    .xbar_set_addr(xbar_set_addr),
    .xbar_set_stb(xbar_set_stb),
    .xbar_rb_data(xbar_rb_data),
    .xbar_rb_addr(xbar_rb_addr),
    .xbar_rb_stb(xbar_rb_stb),

    .pps_select(pps_select),
    .pps(pps),
    .tcxo_status(tcxo_status),

    .lock_signals(CAT_CTRL_OUT[7:6]),
    .mimo(mimo),
    .codec_arst(codec_arst),
    .tx_bandsel(TX_BANDSEL),
    .rx_bandsel_a({RX2_BANDSEL, RX1_BANDSEL}),
    .rx_bandsel_b({RX2B_BANDSEL, RX1B_BANDSEL}),
    .rx_bandsel_c({RX2C_BANDSEL, RX1C_BANDSEL}),
    .debug()
  );

endmodule // e300<|MERGE_RESOLUTION|>--- conflicted
+++ resolved
@@ -207,12 +207,7 @@
   wire button_press_irq = |button_press_reg;
   wire button_release_irq = |button_release_reg;
 
-<<<<<<< HEAD
   e300_processing_system inst_e300_processing_system
-=======
-   // First, make all connections to the PS (ARM+buses)
-  e300_ps e300_ps_instance
->>>>>>> 585a056b
   (  // Outward connections to the pins
     .MIO(MIO),
     .PS_SRSTB(PS_SRSTB),
@@ -257,19 +252,11 @@
     .M_AXI_GP0_RREADY(GP0_M_AXI_RREADY),
 
     //    Misc interrupts, GPIO, clk
-<<<<<<< HEAD
     .IRQ_F2P({13'h0, button_release_irq, button_press_irq, stream_irq}),
     .GPIO_I(ps_gpio_in),
     .GPIO_O(ps_gpio_out),
     .FCLK_CLK0(fclk_clk0),
     .FCLK_RESET0(fclk_reset0),
-=======
-    .processing_system7_0_IRQ_F2P_pin({13'h0, button_release_irq, button_press_irq, stream_irq}),
-    .processing_system7_0_GPIO_I_pin(ps_gpio_in),
-    .processing_system7_0_GPIO_O_pin(ps_gpio_out),
-    .processing_system7_0_FCLK_CLK0_pin(bus_clk_pin),
-    .processing_system7_0_FCLK_RESET0_N_pin(sys_arst_n),
->>>>>>> 585a056b
 
     //    HP0  --  High Performance Master 0
     .S_AXI_HP0_AWID(HP0_S_AXI_AWID),
