//
// Copyright 2013-2014 Ettus Research
//

module e300
#(parameter STREAMS_WIDTH = 4,
  parameter CMDFIFO_DEPTH = 5,
  parameter CONFIG_BASE = 32'h4000_0000,
  parameter PAGE_WIDTH = 10)
(
  // ARM Connections
  inout [53:0]  MIO,
  input         PS_SRSTB,
  input         PS_CLK,
  input         PS_PORB,
  inout         DDR_Clk,
  inout         DDR_Clk_n,
  inout         DDR_CKE,
  inout         DDR_CS_n,
  inout         DDR_RAS_n,
  inout         DDR_CAS_n,
  inout         DDR_WEB,
  inout [2:0]   DDR_BankAddr,
  inout [14:0]  DDR_Addr,
  inout         DDR_ODT,
  inout         DDR_DRSTB,
  inout [31:0]  DDR_DQ,
  inout [3:0]   DDR_DM,
  inout [3:0]   DDR_DQS,
  inout [3:0]   DDR_DQS_n,
  inout         DDR_VRP,
  inout         DDR_VRN,

  //AVR SPI IO
  output        AVR_CS_R,
  input         AVR_IRQ,
  input         AVR_MISO_R,
  output        AVR_MOSI_R,
  output        AVR_SCK_R,

  input         ONSWITCH_DB,

  // RF Board connections
  // Change to inout/output as
  // they are implemented/tested
  input [34:0]  DB_EXP_1_8V,

  //band selects
  output [2:0]  TX_BANDSEL,
  output [2:0]  RX1_BANDSEL,
  output [2:0]  RX2_BANDSEL,
  output [1:0]  RX2C_BANDSEL,
  output [1:0]  RX1B_BANDSEL,
  output [1:0]  RX1C_BANDSEL,
  output [1:0]  RX2B_BANDSEL,

  //enables
  output        TX_ENABLE1A,
  output        TX_ENABLE2A,
  output        TX_ENABLE1B,
  output        TX_ENABLE2B,

  //antenna selects
  output        VCTXRX1_V1,
  output        VCTXRX1_V2,
  output        VCTXRX2_V1,
  output        VCTXRX2_V2,
  output        VCRX1_V1,
  output        VCRX1_V2,
  output        VCRX2_V1,
  output        VCRX2_V2,

  // leds
  output        LED_TXRX1_TX,
  output        LED_TXRX1_RX,
  output        LED_RX1_RX,
  output        LED_TXRX2_TX,
  output        LED_TXRX2_RX,
  output        LED_RX2_RX,

  // ad9361 connections
  input [7:0]   CAT_CTRL_OUT,
  output [3:0]  CAT_CTRL_IN,
  output        CAT_RESET,  // Really CAT_RESET_B, active low
  output        CAT_CS,
  output        CAT_SCLK,
  output        CAT_MOSI,
  input         CAT_MISO,
  input         CAT_BBCLK_OUT, //unused
  output        CAT_SYNC,
  output        CAT_TXNRX,
  output        CAT_ENABLE,
  output        CAT_ENAGC,
  input         CAT_RX_FRAME,
  input         CAT_DATA_CLK,
  output        CAT_TX_FRAME,
  output        CAT_FB_CLK,
  input [11:0]  CAT_P0_D,
  output [11:0] CAT_P1_D,

  // pps connections
  input         GPS_PPS,
  input         PPS_EXT_IN,

  // VTCXO and the DAC that feeds it
  output        TCXO_DAC_SYNCn,
  output        TCXO_DAC_SCLK,
  output        TCXO_DAC_SDIN,
  input         TCXO_CLK,

  // gpios, change to inout somehow
  inout [5:0]   PL_GPIO
);

  // Internal connections to PS
  //   GP0 -- General Purpose port 0, FPGA is the slave
  wire [31:0] GP0_M_AXI_AWADDR;
  wire        GP0_M_AXI_AWVALID;
  wire        GP0_M_AXI_AWREADY;
  wire [31:0] GP0_M_AXI_WDATA;
  wire [3:0]  GP0_M_AXI_WSTRB;
  wire        GP0_M_AXI_WVALID;
  wire        GP0_M_AXI_WREADY;
  wire [1:0]  GP0_M_AXI_BRESP;
  wire        GP0_M_AXI_BVALID;
  wire        GP0_M_AXI_BREADY;
  wire [31:0] GP0_M_AXI_ARADDR;
  wire        GP0_M_AXI_ARVALID;
  wire        GP0_M_AXI_ARREADY;
  wire [31:0] GP0_M_AXI_RDATA;
  wire [1:0]  GP0_M_AXI_RRESP;
  wire        GP0_M_AXI_RVALID;
  wire        GP0_M_AXI_RREADY;
  //   HP0 -- High Performance port 0, FPGA is the master
  wire [5:0]  HP0_S_AXI_AWID;
  wire [31:0] HP0_S_AXI_AWADDR;
  wire [2:0]  HP0_S_AXI_AWPROT;
  wire        HP0_S_AXI_AWVALID;
  wire        HP0_S_AXI_AWREADY;
  wire [63:0] HP0_S_AXI_WDATA;
  wire [7:0]  HP0_S_AXI_WSTRB;
  wire        HP0_S_AXI_WVALID;
  wire        HP0_S_AXI_WREADY;
  wire [1:0]  HP0_S_AXI_BRESP;
  wire        HP0_S_AXI_BVALID;
  wire        HP0_S_AXI_BREADY;
  wire [5:0]  HP0_S_AXI_ARID;
  wire [31:0] HP0_S_AXI_ARADDR;
  wire [2:0]  HP0_S_AXI_ARPROT;
  wire        HP0_S_AXI_ARVALID;
  wire        HP0_S_AXI_ARREADY;
  wire [63:0] HP0_S_AXI_RDATA;
  wire [1:0]  HP0_S_AXI_RRESP;
  wire        HP0_S_AXI_RVALID;
  wire        HP0_S_AXI_RREADY;
  wire [3:0]  HP0_S_AXI_ARCACHE;
  wire [7:0]  HP0_S_AXI_AWLEN;
  wire [2:0]  HP0_S_AXI_AWSIZE;
  wire [1:0]  HP0_S_AXI_AWBURST;
  wire [3:0]  HP0_S_AXI_AWCACHE;
  wire        HP0_S_AXI_WLAST;
  wire [7:0]  HP0_S_AXI_ARLEN;
  wire [1:0]  HP0_S_AXI_ARBURST;
  wire [2:0]  HP0_S_AXI_ARSIZE;

  wire        fclk_clk0;
  wire        fclk_reset0;

  wire        bus_clk, radio_clk;
  wire        bus_rst, radio_rst;

  wire [31:0] ps_gpio_out;
  wire [31:0] ps_gpio_in;

  wire        stream_irq;

  wire [63:0] h2s_tdata;
  wire        h2s_tvalid;
  wire        h2s_tready;
  wire        h2s_tlast;

  wire [63:0] s2h_tdata;
  wire        s2h_tvalid;
  wire        s2h_tready;
  wire        s2h_tlast;

  // register the debounced onswitch signal to detect edges,
  // Note: ONSWITCH_DB is low active
  reg [1:0] onswitch_edge;
  always @ (posedge bus_clk)
    onswitch_edge <= bus_rst ? 2'b00 : {onswitch_edge[0], ONSWITCH_DB};

  wire button_press = ~ONSWITCH_DB & onswitch_edge[0] & onswitch_edge[1];
  wire button_release = ONSWITCH_DB & ~onswitch_edge[0] & ~onswitch_edge[1];

  // stretch the pulse so IRQs don't get lost
  reg [7:0] button_press_reg, button_release_reg;
  always @ (posedge bus_clk)
    if (bus_rst) begin
      button_press_reg <= 8'h00;
      button_release_reg <= 8'h00;
    end else begin
      button_press_reg <= {button_press_reg[6:0], button_press};
      button_release_reg <= {button_release_reg[6:0], button_release};
    end

  wire button_press_irq = |button_press_reg;
  wire button_release_irq = |button_release_reg;

<<<<<<< HEAD
  e300_processing_system inst_e300_processing_system
=======
  // connect PPS input to GPIO so ntpd can use it
  reg [2:0] pps_reg;
  always @ (posedge bus_clk)
    pps_reg <= bus_rst ? 3'b000 : {pps_reg[1:0], GPS_PPS};
  assign ps_gpio_in[8] = pps_reg[2]; // 62

   // First, make all connections to the PS (ARM+buses)
  e300_ps e300_ps_instance
>>>>>>> 6e2d8dec
  (  // Outward connections to the pins
    .MIO(MIO),
    .PS_SRSTB(PS_SRSTB),
    .PS_CLK(PS_CLK),
    .PS_PORB(PS_PORB),
    .DDR_Clk(DDR_Clk),
    .DDR_Clk_n(DDR_Clk_n),
    .DDR_CKE(DDR_CKE),
    .DDR_CS_n(DDR_CS_n),
    .DDR_RAS_n(DDR_RAS_n),
    .DDR_CAS_n(DDR_CAS_n),
    .DDR_WEB(DDR_WEB),
    .DDR_BankAddr(DDR_BankAddr),
    .DDR_Addr(DDR_Addr),
    .DDR_ODT(DDR_ODT),
    .DDR_DRSTB(DDR_DRSTB),
    .DDR_DQ(DDR_DQ),
    .DDR_DM(DDR_DM),
    .DDR_DQS(DDR_DQS),
    .DDR_DQS_n(DDR_DQS_n),
    .DDR_VRN(DDR_VRN),
    .DDR_VRP(DDR_VRP),

    // Inward connections to our logic
    //    GP0  --  General Purpose Slave 0
    .M_AXI_GP0_AWADDR(GP0_M_AXI_AWADDR),
    .M_AXI_GP0_AWVALID(GP0_M_AXI_AWVALID),
    .M_AXI_GP0_AWREADY(GP0_M_AXI_AWREADY),
    .M_AXI_GP0_WDATA(GP0_M_AXI_WDATA),
    .M_AXI_GP0_WSTRB(GP0_M_AXI_WSTRB),
    .M_AXI_GP0_WVALID(GP0_M_AXI_WVALID),
    .M_AXI_GP0_WREADY(GP0_M_AXI_WREADY),
    .M_AXI_GP0_BRESP(GP0_M_AXI_BRESP),
    .M_AXI_GP0_BVALID(GP0_M_AXI_BVALID),
    .M_AXI_GP0_BREADY(GP0_M_AXI_BREADY),
    .M_AXI_GP0_ARADDR(GP0_M_AXI_ARADDR),
    .M_AXI_GP0_ARVALID(GP0_M_AXI_ARVALID),
    .M_AXI_GP0_ARREADY(GP0_M_AXI_ARREADY),
    .M_AXI_GP0_RDATA(GP0_M_AXI_RDATA),
    .M_AXI_GP0_RRESP(GP0_M_AXI_RRESP),
    .M_AXI_GP0_RVALID(GP0_M_AXI_RVALID),
    .M_AXI_GP0_RREADY(GP0_M_AXI_RREADY),

    //    Misc interrupts, GPIO, clk
    .IRQ_F2P({13'h0, button_release_irq, button_press_irq, stream_irq}),
    .GPIO_I(ps_gpio_in),
    .GPIO_O(ps_gpio_out),
    .FCLK_CLK0(fclk_clk0),
    .FCLK_RESET0(fclk_reset0),

    //    HP0  --  High Performance Master 0
    .S_AXI_HP0_AWID(HP0_S_AXI_AWID),
    .S_AXI_HP0_AWADDR(HP0_S_AXI_AWADDR),
    .S_AXI_HP0_AWPROT(HP0_S_AXI_AWPROT),
    .S_AXI_HP0_AWVALID(HP0_S_AXI_AWVALID),
    .S_AXI_HP0_AWREADY(HP0_S_AXI_AWREADY),
    .S_AXI_HP0_WDATA(HP0_S_AXI_WDATA),
    .S_AXI_HP0_WSTRB(HP0_S_AXI_WSTRB),
    .S_AXI_HP0_WVALID(HP0_S_AXI_WVALID),
    .S_AXI_HP0_WREADY(HP0_S_AXI_WREADY),
    .S_AXI_HP0_BRESP(HP0_S_AXI_BRESP),
    .S_AXI_HP0_BVALID(HP0_S_AXI_BVALID),
    .S_AXI_HP0_BREADY(HP0_S_AXI_BREADY),
    .S_AXI_HP0_ARID(HP0_S_AXI_ARID),
    .S_AXI_HP0_ARADDR(HP0_S_AXI_ARADDR),
    .S_AXI_HP0_ARPROT(HP0_S_AXI_ARPROT),
    .S_AXI_HP0_ARVALID(HP0_S_AXI_ARVALID),
    .S_AXI_HP0_ARREADY(HP0_S_AXI_ARREADY),
    .S_AXI_HP0_RDATA(HP0_S_AXI_RDATA),
    .S_AXI_HP0_RRESP(HP0_S_AXI_RRESP),
    .S_AXI_HP0_RVALID(HP0_S_AXI_RVALID),
    .S_AXI_HP0_RREADY(HP0_S_AXI_RREADY),
    .S_AXI_HP0_AWLEN(HP0_S_AXI_AWLEN),
    .S_AXI_HP0_RLAST(HP0_S_AXI_RLAST),
    .S_AXI_HP0_ARCACHE(HP0_S_AXI_ARCACHE),
    .S_AXI_HP0_AWSIZE(HP0_S_AXI_AWSIZE),
    .S_AXI_HP0_AWBURST(HP0_S_AXI_AWBURST),
    .S_AXI_HP0_AWCACHE(HP0_S_AXI_AWCACHE),
    .S_AXI_HP0_WLAST(HP0_S_AXI_WLAST),
    .S_AXI_HP0_ARLEN(HP0_S_AXI_ARLEN),
    .S_AXI_HP0_ARBURST(HP0_S_AXI_ARBURST),
    .S_AXI_HP0_ARSIZE(HP0_S_AXI_ARSIZE),

    //    SPI Core 0 - To AD9361
    .SPI0_SS(),
    .SPI0_SS1(CAT_CS),
    .SPI0_SS2(),
    .SPI0_SCLK(CAT_SCLK),
    .SPI0_MOSI(CAT_MOSI),
    .SPI0_MISO(CAT_MISO),

    //    SPI Core 1 - To AVR
    .SPI1_SS(),
    .SPI1_SS1(AVR_CS_R),
    .SPI1_SS2(),
    .SPI1_SCLK(AVR_SCK_R),
    .SPI1_MOSI(AVR_MOSI_R),
    .SPI1_MISO(AVR_MISO_R)
  );

  //------------------------------------------------------------------
  //-- generate clock and reset signals
  //------------------------------------------------------------------

  reset_sync radio_rst_sync
  (
    .clk(radio_clk),
    .reset_in(bus_rst | codec_arst),
    .reset_out(radio_rst)
  );

  assign bus_clk = fclk_clk0;
  assign bus_rst = fclk_reset0;

  //------------------------------------------------------------------
  // CODEC capture/gen
  //------------------------------------------------------------------
  wire mimo;
  wire codec_arst;
  wire [31:0] rx_data0, rx_data1, tx_data0, tx_data1;

  catcodec_ddr_cmos #(
    .DEVICE("7SERIES"))
  inst_catcodec_ddr_cmos (
    .radio_clk(radio_clk),
    .arst(codec_arst),
    .mimo(mimo),
    .rx1(rx_data0),
    .rx2(rx_data1),
    .tx1(tx_data0),
    .tx2(tx_data1),
    .rx_clk(CAT_DATA_CLK),
    .rx_frame(CAT_RX_FRAME),
    .rx_d(CAT_P0_D),
    .tx_clk(CAT_FB_CLK),
    .tx_frame(CAT_TX_FRAME),
    .tx_d(CAT_P1_D));

  assign CAT_CTRL_IN = 4'b1;
  assign CAT_ENAGC = 1'b1;
  assign CAT_TXNRX = 1'b1;
  assign CAT_ENABLE = 1'b1;

  assign CAT_RESET = ~(bus_rst || (CAT_CS & CAT_MOSI));   // Operates active-low, really CAT_RESET_B
  assign CAT_SYNC = 1'b0;

  //------------------------------------------------------------------
  //-- connect misc stuff to user GPIO
  //------------------------------------------------------------------
  assign ps_gpio_in[5] = AVR_IRQ;       //59
  assign ps_gpio_in[7] = ONSWITCH_DB;   //61

  //------------------------------------------------------------------
  //-- radio core from x300 for super fast bring up
  //------------------------------------------------------------------

  wire [31:0] gpio0, gpio1;

  assign { LED_TXRX1_TX, LED_TXRX1_RX, LED_RX1_RX, //3
           VCRX1_V2, VCRX1_V1, VCTXRX1_V2, VCTXRX1_V1, //4
           TX_ENABLE1B, TX_ENABLE1A //2
         } = gpio0[18:10];

  assign { LED_TXRX2_TX, LED_TXRX2_RX, LED_RX2_RX, //3
           VCRX2_V2, VCRX2_V1, VCTXRX2_V2, VCTXRX2_V1, //4
           TX_ENABLE2B, TX_ENABLE2A //2
         } = gpio1[18:10];

  //------------------------------------------------------------------
  //-- Zynq system interface, DMA, control channels, etc.
  //------------------------------------------------------------------

  wire [31:0] core_set_data, core_rb_data, xbar_set_data, xbar_rb_data;
  wire [31:0] core_set_addr, xbar_set_addr, xbar_rb_addr;
  wire        core_stb, xbar_set_stb, xbar_rb_stb;

  zynq_fifo_top
  #(
    .CONFIG_BASE(CONFIG_BASE),
    .PAGE_WIDTH(PAGE_WIDTH),
    .H2S_STREAMS_WIDTH(STREAMS_WIDTH),
    .H2S_CMDFIFO_DEPTH(CMDFIFO_DEPTH),
    .S2H_STREAMS_WIDTH(STREAMS_WIDTH),
    .S2H_CMDFIFO_DEPTH(CMDFIFO_DEPTH)
  )
  zynq_fifo_top0
  (
    .clk(bus_clk), .rst(bus_rst),
    .CTL_AXI_AWADDR(GP0_M_AXI_AWADDR),
    .CTL_AXI_AWVALID(GP0_M_AXI_AWVALID),
    .CTL_AXI_AWREADY(GP0_M_AXI_AWREADY),
    .CTL_AXI_WDATA(GP0_M_AXI_WDATA),
    .CTL_AXI_WSTRB(GP0_M_AXI_WSTRB),
    .CTL_AXI_WVALID(GP0_M_AXI_WVALID),
    .CTL_AXI_WREADY(GP0_M_AXI_WREADY),
    .CTL_AXI_BRESP(GP0_M_AXI_BRESP),
    .CTL_AXI_BVALID(GP0_M_AXI_BVALID),
    .CTL_AXI_BREADY(GP0_M_AXI_BREADY),
    .CTL_AXI_ARADDR(GP0_M_AXI_ARADDR),
    .CTL_AXI_ARVALID(GP0_M_AXI_ARVALID),
    .CTL_AXI_ARREADY(GP0_M_AXI_ARREADY),
    .CTL_AXI_RDATA(GP0_M_AXI_RDATA),
    .CTL_AXI_RRESP(GP0_M_AXI_RRESP),
    .CTL_AXI_RVALID(GP0_M_AXI_RVALID),
    .CTL_AXI_RREADY(GP0_M_AXI_RREADY),

    .DDR_AXI_AWID(HP0_S_AXI_AWID),
    .DDR_AXI_AWADDR(HP0_S_AXI_AWADDR),
    .DDR_AXI_AWPROT(HP0_S_AXI_AWPROT),
    .DDR_AXI_AWVALID(HP0_S_AXI_AWVALID),
    .DDR_AXI_AWREADY(HP0_S_AXI_AWREADY),
    .DDR_AXI_WDATA(HP0_S_AXI_WDATA),
    .DDR_AXI_WSTRB(HP0_S_AXI_WSTRB),
    .DDR_AXI_WVALID(HP0_S_AXI_WVALID),
    .DDR_AXI_WREADY(HP0_S_AXI_WREADY),
    .DDR_AXI_BRESP(HP0_S_AXI_BRESP),
    .DDR_AXI_BVALID(HP0_S_AXI_BVALID),
    .DDR_AXI_BREADY(HP0_S_AXI_BREADY),
    .DDR_AXI_ARID(HP0_S_AXI_ARID),
    .DDR_AXI_ARADDR(HP0_S_AXI_ARADDR),
    .DDR_AXI_ARPROT(HP0_S_AXI_ARPROT),
    .DDR_AXI_ARVALID(HP0_S_AXI_ARVALID),
    .DDR_AXI_ARREADY(HP0_S_AXI_ARREADY),
    .DDR_AXI_RDATA(HP0_S_AXI_RDATA),
    .DDR_AXI_RRESP(HP0_S_AXI_RRESP),
    .DDR_AXI_RVALID(HP0_S_AXI_RVALID),
    .DDR_AXI_RREADY(HP0_S_AXI_RREADY),
    .DDR_AXI_AWLEN(HP0_S_AXI_AWLEN),
    .DDR_AXI_RLAST(HP0_S_AXI_RLAST),
    .DDR_AXI_ARCACHE(HP0_S_AXI_ARCACHE),
    .DDR_AXI_AWSIZE(HP0_S_AXI_AWSIZE),
    .DDR_AXI_AWBURST(HP0_S_AXI_AWBURST),
    .DDR_AXI_AWCACHE(HP0_S_AXI_AWCACHE),
    .DDR_AXI_WLAST(HP0_S_AXI_WLAST),
    .DDR_AXI_ARLEN(HP0_S_AXI_ARLEN),
    .DDR_AXI_ARBURST(HP0_S_AXI_ARBURST),
    .DDR_AXI_ARSIZE(HP0_S_AXI_ARSIZE),

    .h2s_tdata(h2s_tdata),
    .h2s_tlast(h2s_tlast),
    .h2s_tvalid(h2s_tvalid),
    .h2s_tready(h2s_tready),

    .s2h_tdata(s2h_tdata),
    .s2h_tlast(s2h_tlast),
    .s2h_tvalid(s2h_tvalid),
    .s2h_tready(s2h_tready),

    .core_set_data(core_set_data),
    .core_set_addr(core_set_addr),
    .core_set_stb(core_set_stb),
    .core_rb_data(core_rb_data),

    .xbar_set_data(xbar_set_data),
    .xbar_set_addr(xbar_set_addr),
    .xbar_set_stb(xbar_set_stb),
    .xbar_rb_data(xbar_rb_data),
    .xbar_rb_addr(xbar_rb_addr),
    .xbar_rb_stb(xbar_rb_stb),

    .event_irq(stream_irq)
  );
  wire pps;

  wire clk_tcxo = TCXO_CLK; // 40 MHz

  wire [1:0] pps_select;

  /* A local pps signal is derived from the tcxo clock. If a referenc
   * at an appropriate rate (1 pps or 10 MHz) is present and selected
   * a digital control loop will be invoked to tune the vcxo and lock t
   * the reference.
   */

  wire is_10meg, is_pps, reflck, plllck; // reference status bits
  ppsloop ppslp
  (
    .reset(1'b0),
    .xoclk(clk_tcxo), .ppsgps(GPS_PPS), .ppsext(PPS_EXT_IN),
    .refsel(pps_select),
    .lpps(pps),
    .is10meg(is_10meg), .ispps(is_pps), .reflck(reflck), .plllck(plllck),
    .sclk(TCXO_DAC_SCLK), .mosi(TCXO_DAC_SDIN), .sync_n(TCXO_DAC_SYNCn),
    .dac_dflt(16'h7fff)
  );
  reg [3:0] tcxo_status, st_rsync;
  always @(posedge bus_clk) begin
    /* status signals originate from other than the bus_clk domain so re-sync
       before passing to e300_core
     */
    st_rsync <= {plllck, is_10meg, is_pps, reflck};
    tcxo_status <= st_rsync;
  end

  // E300 Core logic

  e300_core e300_core0
  (
    .bus_clk(bus_clk),
    .bus_rst(bus_rst),

    .h2s_tdata(h2s_tdata),
    .h2s_tlast(h2s_tlast),
    .h2s_tvalid(h2s_tvalid),
    .h2s_tready(h2s_tready),

    .s2h_tdata(s2h_tdata),
    .s2h_tlast(s2h_tlast),
    .s2h_tvalid(s2h_tvalid),
    .s2h_tready(s2h_tready),

    .radio_clk(radio_clk),
    .radio_rst(radio_rst),
    // flip them to match case
    // this is a hack
    .rx_data0(rx_data1),
    .tx_data0(tx_data1),
    .rx_data1(rx_data0),
    .tx_data1(tx_data0),

    // flip them, to match
    // case ... this is a hack
    .ctrl_out0(gpio1),
    .ctrl_out1(gpio0),

    .fp_gpio(PL_GPIO),

    .set_data(core_set_data),
    .set_addr(core_set_addr),
    .set_stb(core_set_stb),
    .rb_data(core_rb_data),

    .xbar_set_data(xbar_set_data),
    .xbar_set_addr(xbar_set_addr),
    .xbar_set_stb(xbar_set_stb),
    .xbar_rb_data(xbar_rb_data),
    .xbar_rb_addr(xbar_rb_addr),
    .xbar_rb_stb(xbar_rb_stb),

    .pps_select(pps_select),
    .pps(pps),
    .tcxo_status(tcxo_status),

    .lock_signals(CAT_CTRL_OUT[7:6]),
    .mimo(mimo),
    .codec_arst(codec_arst),
    .tx_bandsel(TX_BANDSEL),
    .rx_bandsel_a({RX2_BANDSEL, RX1_BANDSEL}),
    .rx_bandsel_b({RX2B_BANDSEL, RX1B_BANDSEL}),
    .rx_bandsel_c({RX2C_BANDSEL, RX1C_BANDSEL}),
    .debug()
  );

endmodule // e300<|MERGE_RESOLUTION|>--- conflicted
+++ resolved
@@ -207,9 +207,6 @@
   wire button_press_irq = |button_press_reg;
   wire button_release_irq = |button_release_reg;
 
-<<<<<<< HEAD
-  e300_processing_system inst_e300_processing_system
-=======
   // connect PPS input to GPIO so ntpd can use it
   reg [2:0] pps_reg;
   always @ (posedge bus_clk)
@@ -217,8 +214,7 @@
   assign ps_gpio_in[8] = pps_reg[2]; // 62
 
    // First, make all connections to the PS (ARM+buses)
-  e300_ps e300_ps_instance
->>>>>>> 6e2d8dec
+  e300_processing_system inst_e300_processing_system
   (  // Outward connections to the pins
     .MIO(MIO),
     .PS_SRSTB(PS_SRSTB),
