--- conflicted
+++ resolved
@@ -169,7 +169,7 @@
     case(rb_addr)
       RB32_CORE_TEST    : rb_data <= rb_test;
       RB32_CORE_MISC    : rb_data <= {26'd0, tcxo_status, pps_select};
-      RB32_CORE_COMPAT  : rb_data <= {8'hAC, 8'h0, 8'hB, 8'h0};
+      RB32_CORE_COMPAT  : rb_data <= {8'hAC, 8'h0, 8'd255, 8'd0};
       RB32_CORE_GITHASH : rb_data <= 32'h`GIT_HASH;
       RB32_CORE_PLL     : rb_data <= {30'h0, lock_state_r};
       RB32_CORE_NUMCE   : rb_data <= {28'h0, NUM_CE};
@@ -322,11 +322,7 @@
     .db_gpio(ctrl_out0),
     .fp_gpio(fp_gpio),
     .sen(), .sclk(), .mosi(), .miso(),
-<<<<<<< HEAD
-    .misc_outs(), .leds(leds0),
-=======
-    .misc_outs(), .misc_ins(32'h0), .leds(),
->>>>>>> 7a9f3396
+    .misc_outs(), .misc_ins(32'h0), .leds(leds0),
 
     //bus clock domain and fifos
     .bus_clk(bus_clk), .bus_rst(bus_rst),
@@ -359,11 +355,7 @@
     .db_gpio(ctrl_out1),
     .fp_gpio(),
     .sen(), .sclk(), .mosi(), .miso(),
-<<<<<<< HEAD
-    .misc_outs(), .leds(leds1),
-=======
-    .misc_outs(), .misc_ins(32'h0), .leds(),
->>>>>>> 7a9f3396
+    .misc_outs(), .misc_ins(32'h0), .leds(leds1),
 
     //bus clock domain and fifos
     .bus_clk(bus_clk), .bus_rst(bus_rst),
