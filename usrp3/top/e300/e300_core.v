//
// Copyright 2013-2014 Ettus Research LLC
//

module e300_core
(
  // bus interfaces
  input             bus_clk,
  input             bus_rst,

  //axi fifo out from data mover
  input [63:0]      h2s_tdata,
  input             h2s_tlast,
  input             h2s_tvalid,
  output            h2s_tready,

  //axi fifo in to data mover
  output [63:0]     s2h_tdata,
  output            s2h_tlast,
  output            s2h_tvalid,
  input             s2h_tready,

  // radio interfaces
  input             radio_clk,
  input             radio_rst,
  input [31:0]      rx_data0,
  output [31:0]     tx_data0,
  input [31:0]      rx_data1,
  output [31:0]     tx_data1,

  // gpio controls
  output [31:0]     ctrl_out0,
  output [31:0]     ctrl_out1,
  output [2:0]      leds0,
  output [2:0]      leds1,

  // settings bus to control global registers
  input [31:0]      set_data,
  input [31:0]      set_addr,
  input             set_stb,
  output reg [31:0] rb_data,

  // settings bus to crossbar registers
  input [31:0]      xbar_set_data,
  input [31:0]      xbar_set_addr,
  input             xbar_set_stb,
  output [31:0]     xbar_rb_data,
  input [31:0]      xbar_rb_addr,
  input             xbar_rb_stb,

  // pps signals -- muxing happens toplevel
  output [1:0]      pps_select,
  input             pps,
  input  [3:0]      tcxo_status,

  // mimo
  output            mimo,

  // codec async reset
  output            codec_arst,

  // bandselects
  output [2:0]      tx_bandsel,
  output [5:0]      rx_bandsel_a,
  output [3:0]      rx_bandsel_b,
  output [3:0]      rx_bandsel_c,

  // front panel (internal) gpio
  inout [5:0]       fp_gpio,

  // signals for ad9361 pll locks
  input [1:0]       lock_signals,

`ifdef DRAM_TEST
  output [31:0]     debug,
  input [31:0]      debug_in
`else /* DRAM_TEST */
  output [31:0]     debug
`endif /* DRAM_TEST */
);

  reg [1:0] lock_state;
  reg [1:0] lock_state_r;

  always @(posedge bus_clk)
    if (bus_rst)
      {lock_state_r, lock_state} <= 4'h0;
    else
      {lock_state_r, lock_state} <= {lock_state, lock_signals};


  // Global register offsets
  localparam SR_CORE_READBACK = 11'd0;
  localparam SR_CORE_MISC     = 11'd4;
  localparam SR_CORE_TEST     = 11'd28;
  localparam SR_CORE_XB_LOCAL = 11'd32;

  localparam RB32_CORE_MISC     = 5'd1;
  localparam RB32_CORE_COMPAT   = 5'd2;
  localparam RB32_CORE_GITHASH  = 5'd3;
  localparam RB32_CORE_PLL      = 5'd4;
<<<<<<< HEAD
  localparam RB32_CORE_NUMCE    = 5'd8;
=======
  localparam RB32_CORE_DEBUG    = 5'd5;
>>>>>>> ed8e0a14
  localparam RB32_CORE_TEST     = 5'd24;

  wire [4:0]  rb_addr;
  wire [31:0] rb_test;
  wire [31:0] rb_data_xb;
  wire [7:0] xb_local_addr;

  wire [31:0] misc_out;


  setting_reg
  #( .my_addr(SR_CORE_READBACK),
     .awidth(11), .width(5),
     .at_reset(2'h0)
  ) sr_readback_addr
  (
    .clk(bus_clk), .rst(bus_rst),
    .strobe(set_stb), .addr(set_addr),
    .in(set_data), .out(rb_addr),
    .changed()
  );

  setting_reg
  #( .my_addr(SR_CORE_TEST),
     .awidth(11), .width(32),
     .at_reset(32'h0)
  ) sr_test
  (
    .clk(bus_clk), .rst(bus_rst),
    .strobe(set_stb), .addr(set_addr),
    .in(set_data), .out(rb_test),
    .changed()
  );

  // the at_reset value 2'b10 selects
  // the internal pps signal as default
  setting_reg
  #(
    .my_addr(SR_CORE_MISC),
    .awidth(11), .width(32),
    .at_reset({30'h0, 2'b10})
  ) sr_misc
  (
    .clk(bus_clk), .rst(bus_rst),
    .strobe(set_stb), .addr(set_addr),
    .in(set_data), .out(misc_out),
    .changed()
  );

  assign pps_select   = misc_out[1:0];
  assign mimo         = misc_out[2];
  assign codec_arst   = misc_out[3];
  assign tx_bandsel   = misc_out[6:4];
  assign rx_bandsel_a = misc_out[12:7];
  assign rx_bandsel_b = misc_out[16:13];
  assign rx_bandsel_c = misc_out[20:17];

  setting_reg
  #(
    .my_addr(SR_CORE_XB_LOCAL),
    .awidth(11), .width(8),
    .at_reset(11'd40)
  ) sr_xb_local
  (
    .clk(bus_clk), .rst(bus_rst),
    .strobe(set_stb), .addr(set_addr),
    .in(set_data), .out(xb_local_addr),
    .changed()
  );

  always @(*)
    case(rb_addr)
      RB32_CORE_TEST    : rb_data <= rb_test;
      RB32_CORE_MISC    : rb_data <= {26'd0, tcxo_status, pps_select};
      RB32_CORE_COMPAT  : rb_data <= {8'hAC, 8'h0, 8'd255, 8'd0};
      RB32_CORE_GITHASH : rb_data <= 32'h`GIT_HASH;
      RB32_CORE_PLL     : rb_data <= {30'h0, lock_state_r};
<<<<<<< HEAD
      RB32_CORE_NUMCE   : rb_data <= {28'h0, NUM_CE};
=======
`ifdef DRAM_TEST
      RB32_CORE_DEBUG   : rb_data <= debug_in;
`endif /* DRAM_TEST */
>>>>>>> ed8e0a14
      default           : rb_data <= 64'hdeadbeef;
    endcase

  //////////////////////////////////////////////////////////////////////////////////////////////
  // RFNoC
  //////////////////////////////////////////////////////////////////////////////////////////////

  // Included automatically instantiated CEs sources file created by RFNoC mod tool
  `ifdef RFNOC
    `ifdef E310
      `include "rfnoc_ce_auto_inst_e310.v"
    `endif
  `else
    localparam NUM_CE = 0;
  `endif

  ////////////////////////////////////////////////////////////////////
  // routing logic, aka crossbar
  ////////////////////////////////////////////////////////////////////

  wire [63:0]          ro_tdata [1:0];
  wire                 ro_tlast [1:0];
  wire                 ro_tvalid [1:0];
  wire                 ro_tready [1:0];

  wire [63:0]          ri_tdata [1:0];
  wire                 ri_tlast [1:0];
  wire                 ri_tvalid [1:0];
  wire                 ri_tready [1:0];

  localparam XBAR_FIXED_PORTS = 3;
  localparam XBAR_NUM_PORTS = XBAR_FIXED_PORTS + NUM_CE;

  `ifndef LOG2
  `define LOG2(N) (\
                 N < 2    ? 0 : \
                 N < 4    ? 1 : \
                 N < 8    ? 2 : \
                 N < 16   ? 3 : \
                 N < 32   ? 4 : \
                 N < 64   ? 5 : \
                 N < 128  ? 6 : \
                 N < 256  ? 7 : \
                 N < 512  ? 8 : \
                 N < 1024 ? 9 : 10)
  `endif

  // axi crossbar ports
  // 0    - Host
  // 1    - Radio0
  // 2    - Radio1
  // 3-15 - CEs

  generate
  if (NUM_CE > 0) begin
    axi_crossbar
    #(
      .BASE(0),
      .FIFO_WIDTH(64),
      .DST_WIDTH(16),
      .NUM_INPUTS(XBAR_NUM_PORTS),
      .NUM_OUTPUTS(XBAR_NUM_PORTS)
    ) axi_crossbar
    (
      .clk(bus_clk),
      .reset(bus_rst),
      .clear(1'b0),
      .local_addr(xb_local_addr),

      // settings bus for config
      .set_stb(xbar_set_stb),
      .set_addr({7'd0, xbar_set_addr[10:2]}), // Settings bus is word aligned, so drop lower two LSBs.
                                              // Also, upper bits are masked to 0 as BASE address is set to 0.
      .set_data(xbar_set_data),
      .rb_rd_stb(xbar_rb_stb),
      .rb_addr(xbar_rb_addr[2*(`LOG2(XBAR_NUM_PORTS))-1+2:2]), // Also word aligned
      .rb_data(xbar_rb_data),

      // inputs, flattened busses
      .i_tdata({ce_flat_i_tdata, ri_tdata[1], ri_tdata[0], h2s_tdata}),
      .i_tlast({ce_i_tlast, ri_tlast[1], ri_tlast[0], h2s_tlast}),
      .i_tvalid({ce_i_tvalid, ri_tvalid[1], ri_tvalid[0], h2s_tvalid}),
      .i_tready({ce_i_tready, ri_tready[1], ri_tready[0], h2s_tready}),

      // outputs, flattened busses
      .o_tdata({ce_flat_o_tdata, ro_tdata[1], ro_tdata[0], s2h_tdata}),
      .o_tlast({ce_o_tlast, ro_tlast[1], ro_tlast[0], s2h_tlast}),
      .o_tvalid({ce_o_tvalid, ro_tvalid[1], ro_tvalid[0], s2h_tvalid}),
      .o_tready({ce_o_tready, ro_tready[1], ro_tready[0], s2h_tready}),
      .pkt_present({ce_i_tvalid, ri_tvalid[1], ri_tvalid[0], h2s_tvalid})
    );
  end else begin
    axi_crossbar
    #(
      .BASE(0),
      .FIFO_WIDTH(64),
      .DST_WIDTH(16),
      .NUM_INPUTS(XBAR_NUM_PORTS),
      .NUM_OUTPUTS(XBAR_NUM_PORTS)
    ) axi_crossbar
    (
      .clk(bus_clk),
      .reset(bus_rst),
      .clear(1'b0),
      .local_addr(xb_local_addr),
      .set_stb(xbar_set_stb),
      .set_addr({7'd0, xbar_set_addr[10:2]}),
      .set_data(xbar_set_data),
      .rb_rd_stb(xbar_rb_stb),
      .rb_addr(xbar_rb_addr[2*(`LOG2(XBAR_NUM_PORTS))-1+2:2]), // Also word aligned
      .rb_data(xbar_rb_data),
      .i_tdata({ri_tdata[1], ri_tdata[0], h2s_tdata}),
      .i_tlast({ri_tlast[1], ri_tlast[0], h2s_tlast}),
      .i_tvalid({ri_tvalid[1], ri_tvalid[0], h2s_tvalid}),
      .i_tready({ri_tready[1], ri_tready[0], h2s_tready}),
      .o_tdata({ro_tdata[1], ro_tdata[0], s2h_tdata}),
      .o_tlast({ro_tlast[1], ro_tlast[0], s2h_tlast}),
      .o_tvalid({ro_tvalid[1], ro_tvalid[0], s2h_tvalid}),
      .o_tready({ro_tready[1], ro_tready[0], s2h_tready}),
      .pkt_present({ri_tvalid[1], ri_tvalid[0], h2s_tvalid})
    );
  end
  endgenerate

  ////////////////////////////////////////////////////////////////////
  // radio instantiation
  ////////////////////////////////////////////////////////////////////
  wire [63:0] tx_tdata_bo [1:0], tx_tdata_bi [1:0];
  wire tx_tlast_bo[1:0], tx_tvalid_bo [1:0], tx_tready_bo [1:0];
  wire tx_tlast_bi[1:0], tx_tvalid_bi [1:0], tx_tready_bi [1:0];

  axi_fifo #(.WIDTH(65), .SIZE(11)) axi_fifo_tx_packet_buff0
  (
    .clk(bus_clk), .reset(bus_rst), .clear(1'b0),
    .i_tdata({tx_tlast_bo[0], tx_tdata_bo[0]}), .i_tvalid(tx_tvalid_bo[0]), .i_tready(tx_tready_bo[0]),
    .o_tdata({tx_tlast_bi[0], tx_tdata_bi[0]}), .o_tvalid(tx_tvalid_bi[0]), .o_tready(tx_tready_bi[0]),
    .occupied()
  );

  radio #(.RADIO_NUM(0), .DATA_FIFO_SIZE(13), .MSG_FIFO_SIZE(9)) radio0
  (
    //radio domain stuff
    .radio_clk(radio_clk), .radio_rst(radio_rst),

    //not connected
    .rx(rx_data0), .tx(tx_data0),
    .db_gpio(ctrl_out0),
    .fp_gpio(fp_gpio),
    .sen(), .sclk(), .mosi(), .miso(),
    .misc_outs(), .misc_ins(32'h0), .leds(leds0),

    //bus clock domain and fifos
    .bus_clk(bus_clk), .bus_rst(bus_rst),
    .in_tdata(ro_tdata[0]), .in_tlast(ro_tlast[0]), .in_tvalid(ro_tvalid[0]), .in_tready(ro_tready[0]),
    .out_tdata(ri_tdata[0]), .out_tlast(ri_tlast[0]), .out_tvalid(ri_tvalid[0]), .out_tready(ri_tready[0]),

    //tx buffering -- used for insertion of axi_fifo_tx_packet_buff
    .tx_tdata_bo(tx_tdata_bo[0]), .tx_tlast_bo(tx_tlast_bo[0]), .tx_tvalid_bo(tx_tvalid_bo[0]), .tx_tready_bo(tx_tready_bo[0]),
    .tx_tdata_bi(tx_tdata_bi[0]), .tx_tlast_bi(tx_tlast_bi[0]), .tx_tvalid_bi(tx_tvalid_bi[0]), .tx_tready_bi(tx_tready_bi[0]),

    .pps(pps), .sync_dacs(),
    .debug()
  );

  axi_fifo #(.WIDTH(65), .SIZE(11)) axi_fifo_tx_packet_buff1
  (
    .clk(bus_clk), .reset(bus_rst), .clear(1'b0),
    .i_tdata({tx_tlast_bo[1], tx_tdata_bo[1]}), .i_tvalid(tx_tvalid_bo[1]), .i_tready(tx_tready_bo[1]),
    .o_tdata({tx_tlast_bi[1], tx_tdata_bi[1]}), .o_tvalid(tx_tvalid_bi[1]), .o_tready(tx_tready_bi[1]),
    .occupied()
  );

  radio #(.RADIO_NUM(1), .DATA_FIFO_SIZE(13), .MSG_FIFO_SIZE(9)) radio1
  (
    //radio domain stuff
    .radio_clk(radio_clk), .radio_rst(radio_rst),

    //not connected
    .rx(rx_data1), .tx(tx_data1),
    .db_gpio(ctrl_out1),
    .fp_gpio(),
    .sen(), .sclk(), .mosi(), .miso(),
    .misc_outs(), .misc_ins(32'h0), .leds(leds1),

    //bus clock domain and fifos
    .bus_clk(bus_clk), .bus_rst(bus_rst),
    .in_tdata(ro_tdata[1]), .in_tlast(ro_tlast[1]), .in_tvalid(ro_tvalid[1]), .in_tready(ro_tready[1]),
    .out_tdata(ri_tdata[1]), .out_tlast(ri_tlast[1]), .out_tvalid(ri_tvalid[1]), .out_tready(ri_tready[1]),

    //tx buffering -- used for insertion of axi_fifo_tx_packet_buff
    .tx_tdata_bo(tx_tdata_bo[1]), .tx_tlast_bo(tx_tlast_bo[1]), .tx_tvalid_bo(tx_tvalid_bo[1]), .tx_tready_bo(tx_tready_bo[1]),
    .tx_tdata_bi(tx_tdata_bi[1]), .tx_tlast_bi(tx_tlast_bi[1]), .tx_tvalid_bi(tx_tvalid_bi[1]), .tx_tready_bi(tx_tready_bi[1]),

    .pps(pps), .sync_dacs(),
    .debug()
  );

endmodule // e300_core<|MERGE_RESOLUTION|>--- conflicted
+++ resolved
@@ -99,11 +99,8 @@
   localparam RB32_CORE_COMPAT   = 5'd2;
   localparam RB32_CORE_GITHASH  = 5'd3;
   localparam RB32_CORE_PLL      = 5'd4;
-<<<<<<< HEAD
+  localparam RB32_CORE_DEBUG    = 5'd5;
   localparam RB32_CORE_NUMCE    = 5'd8;
-=======
-  localparam RB32_CORE_DEBUG    = 5'd5;
->>>>>>> ed8e0a14
   localparam RB32_CORE_TEST     = 5'd24;
 
   wire [4:0]  rb_addr;
@@ -181,13 +178,10 @@
       RB32_CORE_COMPAT  : rb_data <= {8'hAC, 8'h0, 8'd255, 8'd0};
       RB32_CORE_GITHASH : rb_data <= 32'h`GIT_HASH;
       RB32_CORE_PLL     : rb_data <= {30'h0, lock_state_r};
-<<<<<<< HEAD
       RB32_CORE_NUMCE   : rb_data <= {28'h0, NUM_CE};
-=======
 `ifdef DRAM_TEST
       RB32_CORE_DEBUG   : rb_data <= debug_in;
 `endif /* DRAM_TEST */
->>>>>>> ed8e0a14
       default           : rb_data <= 64'hdeadbeef;
     endcase
 
