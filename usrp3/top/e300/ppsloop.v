//
// Copyright 2015 Ettus Research
//

`timescale 1ns / 1ps


module ppsloop(
    input reset,
    input xoclk, // 40 MHz from VCTCXO
    input ppsgps,
    input ppsext,
    input [1:0] refsel,
    output reg lpps,
<<<<<<< HEAD
    output reg is10meg,  
    output reg ispps,  
    output reg reflck, 
    output plllck,// status of things
    output sclk, output mosi, output sync_n,
=======
    output reg is10meg,
    output reg ispps,
    output reg reflck,
    output plllck,// status of things
    output sclk,
    output mosi,
    output sync_n,
>>>>>>> 82c5372c
    input [15:0] dac_dflt
   );
  wire ppsref = (refsel==2'b00)?ppsgps:
                (refsel==2'b11)?ppsext:
// reference pps to discilpline the VCTX|CXO to, from GPS or EXT in
                                1'b0;
  wire clk_200M_o, clk;
  BUFG x_clk_gen ( .I(clk_200M_o), .O(clk));
  wire clk_40M;

  wire n_pps = (refsel==2'b01) | (refsel==2'b10);
  reg _npps, no_pps;
  always @(posedge clk) { no_pps, _npps } <= { _npps, n_pps };

  PLLE2_ADV #(.BANDWIDTH("OPTIMIZED"), .COMPENSATION("INTERNAL"),
     .DIVCLK_DIVIDE(1),
     .CLKFBOUT_MULT(30),
     .CLKOUT0_DIVIDE(6),
     .CLKOUT1_DIVIDE(30),
     .CLKIN1_PERIOD(25.0)
   )
   clkgen (
      .PWRDWN(1'b0), .RST(1'b0),
      .CLKIN1(xoclk),
      .CLKOUT0(clk_200M_o),
      .CLKOUT1(clk_40M),
      .LOCKED(plllck)
   );

    // state machine to manage reference detection and xo adjustment steps
  reg [2:0] sstate, nxt_sstate;
  localparam REFDET=3'b000;
  localparam CFADJ=3'b001;
  localparam SLEDGEA=3'b010;
  localparam SLEDGEB=3'b011;
  localparam FINEADJ=3'b100;

  // state machine to manage lead-lag count
  reg [1:0] llstate, nxt_llstate;
  localparam READY=2'b00;
  localparam COUNT=2'b01;
  localparam DONE=2'b11;
  localparam WAIT=2'b10;

  /* Counter generating a local pps for the xo derived clock domains.
     nxt_lcnt is manipulated by a state machine (sstate) to allow
     quick re-alignment of the local pps rising edge with that of
     the reference.
  */
  reg [27:0] lcnt, nxt_lcnt;
  wire recycle = (28'd199_999_999==lcnt); // sets the period, 1 sec

  always @(posedge clk) begin
    sstate <= nxt_sstate;
    lcnt <= nxt_lcnt;
    lpps <= lcnt > 28'd150_000_000; // ~25% duty cycle
  end

  /* Reference signal detection:
   * Count the time interval between rising edges on the reference
   * signal. The interval counter "rcnt" is restarted at rising edges
   * of ppsref. "ppsref" could be either a pps signal, or a 10 MHz clock.
   * Register "rlst" captures the value of rcnt at each rising edge.
   * From this count value, we know the reference frequency.
   */
  reg [27:0] rcnt, rlst;
  reg signed [28:0] rdiff;
  wire signed [28:0] srlst = { 1'b0, rlst }; // sign extended version of rlst
  wire [27:0] nxt_rcnt;
  reg rcnt_ovfl;
  reg [3:0] ple; // pipeline from reference rising edge det.
  wire valid_ref = is10meg | ispps;


  /* If the reference is at 10 MHz, derive a reference pps using a counter
   * to feed the frequency control logic. To detect a 0.5 ppm deviation
   * on a 10 MHz signal using counters requires the better part of a second
   * anyway, so samples at a 1 Hz rate are appropriate. This allows much of
   * the same logic to be used for pps or 10 Mhz references.
  */
  reg [23:0] tcnt;
  reg tpps;
  wire [23:0] nxt_tcnt = (~is10meg | tcnt==24'd9999999) ? 24'b0 : tcnt+1'b1;
  always @(posedge ppsref) begin
    /* note this is clocked by the reference signal and is not useful when
     * the reference is a pps.
     */
    tcnt <= nxt_tcnt;
    tpps <= (tcnt>24'd7499999);
  end

  /* The reference needs to be synchronized into the local clock domain,
   * and while the local 'pps' is generated synchronously within this
   * domain, it gets passed through identical stages to maintain
   * the time relationship between detected rising edges.
   */
  reg [2:0] refsmp;
  reg [2:0] tsmp;
  reg [2:0] xosmp;
  always @(posedge clk) begin
    // apply same sync delay to all pps flavors
    refsmp <= { refsmp[1:0], ppsref};
    tsmp <= { tsmp[1:0], tpps};
    xosmp <= { xosmp[1:0], lpps };
  end


  wire rising_r = (refsmp[2:1]==2'b01);
  wire rising_t = (tsmp[2:1]==2'b01);
  wire rising_ref = is10meg ? rising_t : rising_r;
  wire rising_xo  = (xosmp[2:1]==2'b01);
  wire lead = rising_xo & ~rising_ref;
  wire lag = ~rising_xo & rising_ref;
  wire trig = rising_xo ^ rising_ref;
  wire dtrig = rising_xo & rising_ref;
  wire untrig = rising_xo | rising_ref;
  wire llrdy = (is10meg ? ~tsmp[2] : ~refsmp[2]) & ~xosmp[2];
  wire rhigh = is10meg ? tsmp[1] : refsmp[1];


  reg [5:0] pcnt;
  wire [5:0]  nxt_pcnt = rising_r ? 6'b0 : pcnt+1'b1;
  reg pcnt_ovfl;
  always @(posedge clk) begin
    pcnt <= nxt_pcnt;
    if (rcnt_ovfl)
      is10meg <= 1'b0;
    else if (pcnt == 6'b111111) begin
      pcnt_ovfl <= 1'b1;
      is10meg <= 1'b0;
    end
    else if (rising_r) begin
      is10meg <=  (pcnt > 6'd16) & (pcnt < 6'd24);
      pcnt_ovfl <= 1'b0;
    end
  end

  reg rr;
  assign nxt_rcnt = rr ? 28'b0 : rcnt+1'b1;
  always @(posedge clk) begin
    rr <= rising_ref;
    ple[3:0] <= {ple[2:0],rising_ref & valid_ref};

    rcnt <= nxt_rcnt;

    // set the overflow flag if no reference edge is detected and
    // hold it asserted until an edge does arrive. This allows clearing of
    // the other flags, even if there is no reference.
    if (rcnt==28'b1111111111111111111111111111)
      rcnt_ovfl <= 1'b1;
    else if (rr)
      rcnt_ovfl <= 1'b0;

    if (rr) begin
      // a rising edge arrived, grab the count and compare to bounds
      rlst <= rcnt;
    end
    if (rr | rcnt_ovfl) begin
      ispps <= ~is10meg & ~rcnt_ovfl & (rcnt > 28'd199997000) & (rcnt < 200003000);
      /* reference frequency detect limits:
       * 10M sampled with 200M should be 20 cycles, 16-24 provides xtra margin
       * to allow for tolerances and possibly sampling at jittery edges
       * allow +- 15 ppm on a pps signal
       */

    end
  end


  reg signed [27:0] coarse;
  reg [15:0] dacv = 16'd32767; // power-on default mid-scale
  wire signed [16:0] sdacv = { 1'b0, dacv};
  /* to exit coarse adjustment, the frequency error shall be small for
   * several cycles
   */
  reg esmall;
  reg [2:0] es;

  reg pr;


  /* The xo can be on-frequency while the rising edges are still
   * out-of-phase, so a phase detector is also required. The
   * counter "llcnt" accumulates how many ticks local pps leads
   * or lags the reference pps . The range of this counter
   * need not be as large as "rcnt". The count increments
   * or decrements based upon which signal has a rising edge first,
   * and the count is halted when the other rising edge occurs.
   * Both signals are required to transition back to the low state
   * to re-arm the detection state machine.
  */
  reg llcntena;
  reg lead_lagn;
  reg signed [11:0] llcnt, nxt_llcnt;
  wire signed [11:0] incr = lead_lagn ? -12'sd1 : 12'sd1; // -1 lead, +1 lag
  reg [3:0] llsmall;
  reg llovfl;

  reg [2:0] refs1, refs0;
  reg refchanged;
  reg refinternal;
  always @(posedge clk) begin
    refs1 <= { refs1[1:0], refsel[1] };
    refs0 <= { refs0[1:0], refsel[0] };
    refchanged <= { refs1[2], refs0[2] } != { refs1[1], refs0[1] };
    refinternal <=  refs1[2] ^ refs0[2]; // not gps or external

    // compute how far off the expected period we are
    if (ple[1]) begin
      rdiff <= srlst-29'd199999999;
    end

    // compute an adjustment for the dac
    if (ple[2]) begin
      // if rdiff is (+), the xo is fast
      // include a bit of gain for quick adjustment
      // an approximate gain was initially determined by 'theory' using
      // the xo tuning sensitivity, and was find-tuned 'by hand'
      // by observing the loop behaviour (with rdiff instrumented and
      // pps signals connected out to an oscilloscope).
      coarse <= sdacv - (rdiff <<< 3);
    end

    // determine when the period error is small
    if (ple[2] | rcnt_ovfl) begin
      es <= { es[1:0], (rdiff<29'sd8 && rdiff>-29'sd8) };
      esmall <= valid_ref & ~rcnt_ovfl & (es[2:0] == 3'b111);
    end
    else if (sstate==REFDET) begin
      es <= 3'b0;
      esmall <= 1'b0;
    end

    // assign the dac value when doing coarse-adjustment
    // in the fine-adjust phaase, the PI control filtering takes over
    if (ple[3] & (sstate==CFADJ)) begin
      dacv <= coarse[15:0];
    end
    else if (sstate==REFDET) begin
      dacv <= 16'd32767; // center the DAC
    end
  end


  always @(*) begin
    nxt_sstate=sstate;
    pr = 1'b0;
    nxt_lcnt = recycle ? 26'd0 : lcnt + 1'b1;
    case (sstate)
    REFDET: begin // determine reference type
      pr = 1'b0;
      if (valid_ref) nxt_sstate = CFADJ;
    end
    CFADJ: begin // coarse freqency adjustment
      pr = 1'b1;
      if (esmall) nxt_sstate = SLEDGEA;
    end
    SLEDGEA: begin // ensure local pps is low and wait for a ref edge
      pr = 1'b1; // preload the integrator
      if (rhigh) nxt_sstate = SLEDGEB;
    end
    SLEDGEB: begin // force local pps rising edge to match reference
      nxt_lcnt = 26'd0;
      pr = 1'b1; // preload the integrator
      if(rhigh) begin
        nxt_lcnt = 28'd149_999_998; // force rising edge in a couple cycles
        nxt_sstate = FINEADJ;
      end
    end
    FINEADJ: begin // wide-ish bandwidth PI control
      if (~valid_ref | llovfl) nxt_sstate = REFDET;
    end
    default: begin
      nxt_sstate = REFDET;
    end
    endcase
    // overriding conditions:
    if (refinternal | refchanged | rcnt_ovfl ) nxt_sstate = REFDET;
  end

  reg llsena;
  always @(posedge clk) begin
    llstate <= nxt_llstate;
    if (llcntena) llcnt <= nxt_llcnt;
    if (llstate==READY) lead_lagn <= lead;
    if (llsena) llsmall <= { (llsmall[2:0] == 3'b111), llsmall[1:0],
                                        (llcnt < 12'sd3)&(llcnt > -12'sd3)};
    if (llcntena)  llovfl <= (llcnt>12'sd1800) | (llcnt< -12'sd1800);
  end

  reg ppsfltena;
  always @(*) begin
    // values to hold by default:
    nxt_llstate = llstate;
    llcntena=1'b0;
    nxt_llcnt=llcnt;
    ppsfltena = 1'b0;
    llsena = 1'b0;

    case (llstate)
    READY: begin
      nxt_llcnt=12'b0;
      if (trig | dtrig) begin
        nxt_llstate = trig ? COUNT : DONE;
        llcntena=1'b1;
        // even if dtrig, set llcnt to 0 to feed the filter pipe
      end
    end
    COUNT: begin
      if (untrig) begin // the second edge arrived
        nxt_llstate = DONE;
      end
      else begin
        llcntena=1'b1;
        nxt_llcnt=llcnt+incr;
      end
    end
    DONE: begin
      nxt_llstate = WAIT;
      ppsfltena = 1'b1;
    end
    WAIT: begin
      if (llrdy) begin
        nxt_llstate = READY;
        llsena = 1'b1;
      end
    end
    endcase
  end


  reg[15:0] daco;

  reg [1:0] enchain=2'b00;
  always @(posedge clk) enchain <= { enchain[1:0], ppsfltena & (enchain==2'b00) };

  reg signed [23:0] integ;
  reg signed [23:0] prop;
  wire signed [23:0] nxt_integ = integ + (llcnt <<< 6);
  wire signed [23:0] nxt_prop = (llcnt <<< 7);
  wire signed [23:0] eff = integ + prop;
  wire urng = eff[23], orng = eff[23:22]==2'b01;
  reg erng;
  /* The values for proportional and integral gain terms were originally
   * estimated using a model that accounted for the xo tuning sensitivity.
   * When implemented, the loop dynamics observed differed significantly
   * from model results, probably as a result of the Xilinx PLL
   * (which was not modelled) being present in the loop. The gain values
   * were find-tuned 'by hand' by observing the loop behaviour (with llcnt
   * instrumented) and pps signals connected out to an oscilloscope).
   */

  always @(posedge clk) begin
    if (no_pps) begin
     daco <= dac_dflt;
    end
    else if (pr) begin
      integ <= { 2'b00, dacv, 6'b0 }; // precharge the accumulator
      daco <= dacv;
    end
    else begin
      if (enchain[0]) begin
        integ <= nxt_integ;
        prop <= nxt_prop;
      end
      if (enchain[1]) begin
        daco <= eff[21:6];
        erng <= urng | orng;
      end
    end
  end

  wire  fadj=   (sstate==FINEADJ);
  always @(posedge clk) begin
    reflck <= refinternal | fadj;
  end

  ad5662_auto_spi dac
  (
    .clk(clk),
    .dat(daco),
    .sclk(sclk),
    .mosi(mosi),
    .sync_n(sync_n)
  );

endmodule<|MERGE_RESOLUTION|>--- conflicted
+++ resolved
@@ -12,13 +12,6 @@
     input ppsext,
     input [1:0] refsel,
     output reg lpps,
-<<<<<<< HEAD
-    output reg is10meg,  
-    output reg ispps,  
-    output reg reflck, 
-    output plllck,// status of things
-    output sclk, output mosi, output sync_n,
-=======
     output reg is10meg,
     output reg ispps,
     output reg reflck,
@@ -26,13 +19,13 @@
     output sclk,
     output mosi,
     output sync_n,
->>>>>>> 82c5372c
     input [15:0] dac_dflt
    );
   wire ppsref = (refsel==2'b00)?ppsgps:
                 (refsel==2'b11)?ppsext:
-// reference pps to discilpline the VCTX|CXO to, from GPS or EXT in
                                 1'b0;
+  // reference pps to discilpline the VCTX|CXO to, from GPS or EXT in
+
   wire clk_200M_o, clk;
   BUFG x_clk_gen ( .I(clk_200M_o), .O(clk));
   wire clk_40M;
@@ -355,6 +348,12 @@
       end
     end
     endcase
+    if (sstate==REFDET) begin
+      nxt_llstate = READY;
+      llcntena=1'b0;
+      ppsfltena = 1'b0;
+      llsena = 1'b0;
+    end
   end
 
 
