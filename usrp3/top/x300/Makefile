#
# Copyright 2012-2016 Ettus Research LLC
#

# NOTE: All comments prefixed with a "##" will be displayed as a part of the "make help" target 
##-------------------
##USRP X3X0 FPGA Help
##-------------------
##Usage:
## make <Targets> <Options>
##
##Output:
## build/usrp_<product>_fpga_<image_type>.bit:    Configuration bitstream with header
## build/usrp_<product>_fpga_<image_type>.bin:    Configuration bitstream without header
## build/usrp_<product>_fpga_<image_type>.lvbitx: Configuration bitstream for PCIe (NI-RIO)
## build/usrp_<product>_fpga_<image_type>.rpt:    Build report (includes utilization and timing summary)

# Debug Options
# Uncomment the following line to add a debug UART on GPIO 10 & 11
#OPTIONS += DEBUG_UART=1

CREATE_LVBITX=python ../../lib/io_port2/create-lvbitx.py

<<<<<<< HEAD
GIGE_DEFS=BUILD_1G=1 $(OPTIONS)
HYBRID_DEFS=ETH10G_PORT1=1 BUILD_1G=1 BUILD_10G=1 $(OPTIONS)
XGIGE_DEFS=ETH10G_PORT0=1 ETH10G_PORT1=1 BUILD_10G=1 $(OPTIONS)
=======
GIGE_DEFS=BUILD_1G=1 SFP0_1GBE=1 SFP1_1GBE=1 $(OPTIONS)
HG_DEFS=BUILD_1G=1 BUILD_10G=1 SFP0_1GBE=1 SFP1_10GBE=1 $(OPTIONS)
XG_DEFS=BUILD_10G=1 SFP0_10GBE=1 SFP1_10GBE=1 $(OPTIONS)
HA_DEFS=BUILD_1G=1 BUILD_AURORA=1 SFP0_1GBE=1 SFP1_AURORA=1 $(OPTIONS)
XA_DEFS=BUILD_10G=1 BUILD_AURORA=1 SFP0_10GBE=1 SFP1_AURORA=1 $(OPTIONS)
>>>>>>> b70a2fbf

# vivado_build($1=Target, $2=Device, $3=Definitions)
vivado_build = make -f Makefile.x300.inc $1 NAME=$@ ARCH=$(XIL_ARCH_$2) PART_ID=$(XIL_PART_ID_$2) $3 VERILOG_DEFS="$3"

# vivado_build($1=Device, $2=Option)
post_build = @\
	mkdir -p build; \
	echo "Exporting bitstream files..."; \
	cp build-$(1)_$(2)/x300.bin build/usrp_`echo $(1) | tr A-Z a-z`_fpga_$(2).bin; \
	cp build-$(1)_$(2)/x300.bit build/usrp_`echo $(1) | tr A-Z a-z`_fpga_$(2).bit; \
	echo "Generating LVBITX..."; \
	$(CREATE_LVBITX) --input-bin=build-$(1)_$(2)/x300.bin --output-lvbitx=build/usrp_`echo $(1) | tr A-Z a-z`_fpga_$(2).lvbitx --device="USRP $(1)" x3x0_base.lvbitx; \
	cp -f x3x0_base.lvbitx build/`echo $(1) | tr A-Z a-z`.lvbitx_base; \
	echo "Exporting build report..."; \
	cp build-$(1)_$(2)/build.rpt build/usrp_`echo $(1) | tr A-Z a-z`_fpga_$(2).rpt; \
	echo "Build DONE ... $(1)_$(2)";

##
##Supported Targets
##-----------------

all:      X300_HG X310_HG X300_XG X310_XG ##(Default target)

<<<<<<< HEAD
X310_1G:  ##USRP X310. 1GigE on both SFP+ ports. (experimental!)
	$(call vivado_build,bin,X310,$(GIGE_DEFS) X310=1)
	$(call post_build,X310,1G)

X300_1G:  ##USRP X300. 1GigE on both SFP+ ports. (experimental!)
	$(call vivado_build,bin,X300,$(GIGE_DEFS) X300=1)
	$(call post_build,X300,1G)

X310_HG:  ##USRP X310. 1GigE on SFP+ Port0, 10Gig on SFP+ Port1.
	$(call vivado_build,bin,X310,$(HYBRID_DEFS) X310=1)
	$(call post_build,X310,HG)

X300_HG:  ##USRP X300. 1GigE on SFP+ Port0, 10Gig on SFP+ Port1.
	$(call vivado_build,bin,X300,$(HYBRID_DEFS) X300=1)
	$(call post_build,X300,HG)

X310_XG:  ##USRP X310. 10GigE on both SFP+ ports.
	$(call vivado_build,bin,X310,$(XGIGE_DEFS) X310=1)
	$(call post_build,X310,XG)

X300_XG:  ##USRP X300. 10GigE on both SFP+ ports.
	$(call vivado_build,bin,X300,$(XGIGE_DEFS) X300=1)
	$(call post_build,X300,XG)

X310_RFNOC_HG: ##USRP X310. 1GigE on SFP+ Port0, 10Gig on SFP+ Port1. RFNoC CEs enabled.
	$(call vivado_build,bin,X310,$(HYBRID_DEFS) RFNOC=1 X310=1)
	$(call post_build,X310,RFNOC_HG)

X300_RFNOC_HG: ##USRP X300. 1GigE on SFP+ Port0, 10Gig on SFP+ Port1. RFNoC CEs enabled.
	$(call vivado_build,bin,X300,$(HYBRID_DEFS) RFNOC=1 X300=1)
	$(call post_build,X300,RFNOC_HG)

X310_RFNOC_XG: ##USRP X310. 10GigE on both SFP+ ports. RFNoC CEs enabled.
	$(call vivado_build,bin,X310,$(XGIGE_DEFS) RFNOC=1 X310=1)
	$(call post_build,X310,RFNOC_XG)

X300_RFNOC_XG: ##USRP X300. 10GigE on both SFP+ ports. RFNoC CEs enabled.
	$(call vivado_build,bin,X300,$(XGIGE_DEFS) RFNOC=1 X300=1)
	$(call post_build,X300,RFNOC_XG)

X310_RFNOC_HLS_HG: ##USRP X310. 1GigE on SFP+ Port0, 10Gig on SFP+ Port1. RFNoC CEs + Vivado HLS enabled.
	$(call vivado_build,hls,X310,$(HYBRID_DEFS) RFNOC=1 X310=1 HLS=1)
	$(call post_build,X310,RFNOC_HLS_HG)

X300_RFNOC_HLS_HG: ##USRP X300. 1GigE on SFP+ Port0, 10Gig on SFP+ Port1. RFNoC CEs + Vivado HLS enabled.
	$(call vivado_build,hls,X300,$(HYBRID_DEFS) RFNOC=1 X310=1 HLS=1)
	$(call post_build,X300,RFNOC_HLS_HG)
=======
X310_1G:  ##USRP X310. 1GigE on both SFP+ ports. DRAM TX FIFO (Experimental!).
	$(call vivado_build,X310,$(GIGE_DEFS))
	$(call post_build,X310,1G)

X300_1G:  ##USRP X300. 1GigE on both SFP+ ports. DRAM TX FIFO (Experimental!).
	$(call vivado_build,X300,$(GIGE_DEFS))
	$(call post_build,X300,1G)

X310_HG:  ##USRP X310. 1GigE on SFP+ Port0, 10Gig on SFP+ Port1. DRAM TX FIFO.
	$(call vivado_build,X310,$(HG_DEFS))
	$(call post_build,X310,HG)

X300_HG:  ##USRP X300. 1GigE on SFP+ Port0, 10Gig on SFP+ Port1. DRAM TX FIFO.
	$(call vivado_build,X300,$(HG_DEFS))
	$(call post_build,X300,HG)

X310_XG:  ##USRP X310. 10GigE on both SFP+ ports. DRAM TX FIFO.
	$(call vivado_build,X310,$(XG_DEFS))
	$(call post_build,X310,XG)

X300_XG:  ##USRP X300. 10GigE on both SFP+ ports. DRAM TX FIFO.
	$(call vivado_build,X300,$(XG_DEFS))
	$(call post_build,X300,XG)

X310_HA:  ##USRP X310. 1Gig on SFP+ Port0, Aurora on SFP+ Port1. DRAM TX FIFO (Experimental!).
	$(call vivado_build,X310,$(HA_DEFS))
	$(call post_build,X310,HA)

X300_HA:  ##USRP X300. 1Gig on SFP+ Port0, Aurora on SFP+ Port1. DRAM TX FIFO (Experimental!).
	$(call vivado_build,X300,$(HA_DEFS))
	$(call post_build,X300,HA)

X310_XA:  ##USRP X310. 10Gig on SFP+ Port0, Aurora on SFP+ Port1. DRAM TX FIFO (Experimental!).
	$(call vivado_build,X310,$(XA_DEFS))
	$(call post_build,X310,XA)

X300_XA:  ##USRP X300. 10Gig on SFP+ Port0, Aurora on SFP+ Port1. DRAM TX FIFO (Experimental!).
	$(call vivado_build,X300,$(XA_DEFS))
	$(call post_build,X300,XA)

X310_HGS: ##USRP X310. 1GigE on SFP+ Port0, 10Gig on SFP+ Port1. SRAM TX FIFO (Deprecated. Use X310_HG).
	$(call vivado_build,X310,$(HG_DEFS) NO_DRAM_FIFOS=1 SRAM_FIFO_SIZE=16)
	$(call post_build,X310,HGS)

X300_HGS: ##USRP X300. 1GigE on SFP+ Port0, 10Gig on SFP+ Port1. SRAM TX FIFO (Deprecated. Use X300_HG).
	$(call vivado_build,X300,$(HG_DEFS) NO_DRAM_FIFOS=1 SRAM_FIFO_SIZE=16)
	$(call post_build,X300,HGS)

X310_XGS: ##USRP X310. 10GigE on both SFP+ ports. SRAM TX FIFO (Deprecated. Use X310_XG).
	$(call vivado_build,X310,$(XG_DEFS) NO_DRAM_FIFOS=1 SRAM_FIFO_SIZE=16)
	$(call post_build,X310,XGS)

X300_XGS: ##USRP X300. 10GigE on both SFP+ ports. SRAM TX FIFO (Deprecated. Use X300_XG).
	$(call vivado_build,X300,$(XG_DEFS) NO_DRAM_FIFOS=1 SRAM_FIFO_SIZE=16)
	$(call post_build,X300,XGS)
>>>>>>> b70a2fbf

clean:    ##Clean up all target build outputs.
	@echo "Cleaning targets..."
	@rm -rf build-X3*_*
	@rm -rf build

cleanall: ##Clean up all target and ip build outputs.
	@echo "Cleaning targets and IP..."
	@rm -rf build-ip
	@rm -rf build-X3*_*
	@rm -rf build

help:     ##Show this help message.
	@grep -h "##" Makefile | grep -v "\"##\"" | sed -e 's/\\$$//' | sed -e 's/##//'

##
##Supported Options
##-----------------
##GUI=1     Launch the build in the Vivado GUI. 

.PHONY: all clean cleanall help<|MERGE_RESOLUTION|>--- conflicted
+++ resolved
@@ -21,17 +21,11 @@
 
 CREATE_LVBITX=python ../../lib/io_port2/create-lvbitx.py
 
-<<<<<<< HEAD
-GIGE_DEFS=BUILD_1G=1 $(OPTIONS)
-HYBRID_DEFS=ETH10G_PORT1=1 BUILD_1G=1 BUILD_10G=1 $(OPTIONS)
-XGIGE_DEFS=ETH10G_PORT0=1 ETH10G_PORT1=1 BUILD_10G=1 $(OPTIONS)
-=======
 GIGE_DEFS=BUILD_1G=1 SFP0_1GBE=1 SFP1_1GBE=1 $(OPTIONS)
 HG_DEFS=BUILD_1G=1 BUILD_10G=1 SFP0_1GBE=1 SFP1_10GBE=1 $(OPTIONS)
 XG_DEFS=BUILD_10G=1 SFP0_10GBE=1 SFP1_10GBE=1 $(OPTIONS)
 HA_DEFS=BUILD_1G=1 BUILD_AURORA=1 SFP0_1GBE=1 SFP1_AURORA=1 $(OPTIONS)
 XA_DEFS=BUILD_10G=1 BUILD_AURORA=1 SFP0_10GBE=1 SFP1_AURORA=1 $(OPTIONS)
->>>>>>> b70a2fbf
 
 # vivado_build($1=Target, $2=Device, $3=Definitions)
 vivado_build = make -f Makefile.x300.inc $1 NAME=$@ ARCH=$(XIL_ARCH_$2) PART_ID=$(XIL_PART_ID_$2) $3 VERILOG_DEFS="$3"
@@ -55,111 +49,70 @@
 
 all:      X300_HG X310_HG X300_XG X310_XG ##(Default target)
 
-<<<<<<< HEAD
-X310_1G:  ##USRP X310. 1GigE on both SFP+ ports. (experimental!)
+X310_1G:  ##USRP X310. 1GigE on both SFP+ ports. DRAM TX FIFO (Experimental!).
 	$(call vivado_build,bin,X310,$(GIGE_DEFS) X310=1)
 	$(call post_build,X310,1G)
 
-X300_1G:  ##USRP X300. 1GigE on both SFP+ ports. (experimental!)
+X300_1G:  ##USRP X300. 1GigE on both SFP+ ports. DRAM TX FIFO (Experimental!).
 	$(call vivado_build,bin,X300,$(GIGE_DEFS) X300=1)
 	$(call post_build,X300,1G)
 
-X310_HG:  ##USRP X310. 1GigE on SFP+ Port0, 10Gig on SFP+ Port1.
-	$(call vivado_build,bin,X310,$(HYBRID_DEFS) X310=1)
+X310_HG:  ##USRP X310. 1GigE on SFP+ Port0, 10Gig on SFP+ Port1. DRAM TX FIFO.
+	$(call vivado_build,bin,X310,$(HG_DEFS) X310=1)
 	$(call post_build,X310,HG)
 
-X300_HG:  ##USRP X300. 1GigE on SFP+ Port0, 10Gig on SFP+ Port1.
-	$(call vivado_build,bin,X300,$(HYBRID_DEFS) X300=1)
+X300_HG:  ##USRP X300. 1GigE on SFP+ Port0, 10Gig on SFP+ Port1. DRAM TX FIFO.
+	$(call vivado_build,bin,X300,$(HG_DEFS) X300=1)
 	$(call post_build,X300,HG)
 
-X310_XG:  ##USRP X310. 10GigE on both SFP+ ports.
-	$(call vivado_build,bin,X310,$(XGIGE_DEFS) X310=1)
+X310_XG:  ##USRP X310. 10GigE on both SFP+ ports. DRAM TX FIFO.
+	$(call vivado_build,bin,X310,$(XG_DEFS) X310=1)
 	$(call post_build,X310,XG)
 
-X300_XG:  ##USRP X300. 10GigE on both SFP+ ports.
-	$(call vivado_build,bin,X300,$(XGIGE_DEFS) X300=1)
+X300_XG:  ##USRP X300. 10GigE on both SFP+ ports. DRAM TX FIFO.
+	$(call vivado_build,bin,X300,$(XG_DEFS) X300=1)
 	$(call post_build,X300,XG)
 
+X310_HA:  ##USRP X310. 1Gig on SFP+ Port0, Aurora on SFP+ Port1. DRAM TX FIFO (Experimental!).
+	$(call vivado_build,bin,X310,$(HA_DEFS) X310=1)
+	$(call post_build,X310,HA)
+
+X300_HA:  ##USRP X300. 1Gig on SFP+ Port0, Aurora on SFP+ Port1. DRAM TX FIFO (Experimental!).
+	$(call vivado_build,bin,X300,$(HA_DEFS) X300=1)
+	$(call post_build,X300,HA)
+
+X310_XA:  ##USRP X310. 10Gig on SFP+ Port0, Aurora on SFP+ Port1. DRAM TX FIFO (Experimental!).
+	$(call vivado_build,bin,X310,$(XA_DEFS) X310=1)
+	$(call post_build,X310,XA)
+
+X300_XA:  ##USRP X300. 10Gig on SFP+ Port0, Aurora on SFP+ Port1. DRAM TX FIFO (Experimental!).
+	$(call vivado_build,bin,X300,$(XA_DEFS) X300=1)
+	$(call post_build,X300,XA)
+
 X310_RFNOC_HG: ##USRP X310. 1GigE on SFP+ Port0, 10Gig on SFP+ Port1. RFNoC CEs enabled.
-	$(call vivado_build,bin,X310,$(HYBRID_DEFS) RFNOC=1 X310=1)
+	$(call vivado_build,bin,X310,$(HG_DEFS) RFNOC=1 X310=1)
 	$(call post_build,X310,RFNOC_HG)
 
 X300_RFNOC_HG: ##USRP X300. 1GigE on SFP+ Port0, 10Gig on SFP+ Port1. RFNoC CEs enabled.
-	$(call vivado_build,bin,X300,$(HYBRID_DEFS) RFNOC=1 X300=1)
+	$(call vivado_build,bin,X300,$(HG_DEFS) RFNOC=1 X300=1)
 	$(call post_build,X300,RFNOC_HG)
 
 X310_RFNOC_XG: ##USRP X310. 10GigE on both SFP+ ports. RFNoC CEs enabled.
-	$(call vivado_build,bin,X310,$(XGIGE_DEFS) RFNOC=1 X310=1)
+	$(call vivado_build,bin,X310,$(XG_DEFS) RFNOC=1 X310=1)
 	$(call post_build,X310,RFNOC_XG)
 
 X300_RFNOC_XG: ##USRP X300. 10GigE on both SFP+ ports. RFNoC CEs enabled.
-	$(call vivado_build,bin,X300,$(XGIGE_DEFS) RFNOC=1 X300=1)
+	$(call vivado_build,bin,X300,$(XG_DEFS) RFNOC=1 X300=1)
 	$(call post_build,X300,RFNOC_XG)
 
 X310_RFNOC_HLS_HG: ##USRP X310. 1GigE on SFP+ Port0, 10Gig on SFP+ Port1. RFNoC CEs + Vivado HLS enabled.
-	$(call vivado_build,hls,X310,$(HYBRID_DEFS) RFNOC=1 X310=1 HLS=1)
+	$(call vivado_build,hls,X310,$(HG_DEFS) RFNOC=1 X310=1 HLS=1)
 	$(call post_build,X310,RFNOC_HLS_HG)
 
 X300_RFNOC_HLS_HG: ##USRP X300. 1GigE on SFP+ Port0, 10Gig on SFP+ Port1. RFNoC CEs + Vivado HLS enabled.
-	$(call vivado_build,hls,X300,$(HYBRID_DEFS) RFNOC=1 X310=1 HLS=1)
+	$(call vivado_build,hls,X300,$(HG_DEFS) RFNOC=1 X310=1 HLS=1)
 	$(call post_build,X300,RFNOC_HLS_HG)
-=======
-X310_1G:  ##USRP X310. 1GigE on both SFP+ ports. DRAM TX FIFO (Experimental!).
-	$(call vivado_build,X310,$(GIGE_DEFS))
-	$(call post_build,X310,1G)
 
-X300_1G:  ##USRP X300. 1GigE on both SFP+ ports. DRAM TX FIFO (Experimental!).
-	$(call vivado_build,X300,$(GIGE_DEFS))
-	$(call post_build,X300,1G)
-
-X310_HG:  ##USRP X310. 1GigE on SFP+ Port0, 10Gig on SFP+ Port1. DRAM TX FIFO.
-	$(call vivado_build,X310,$(HG_DEFS))
-	$(call post_build,X310,HG)
-
-X300_HG:  ##USRP X300. 1GigE on SFP+ Port0, 10Gig on SFP+ Port1. DRAM TX FIFO.
-	$(call vivado_build,X300,$(HG_DEFS))
-	$(call post_build,X300,HG)
-
-X310_XG:  ##USRP X310. 10GigE on both SFP+ ports. DRAM TX FIFO.
-	$(call vivado_build,X310,$(XG_DEFS))
-	$(call post_build,X310,XG)
-
-X300_XG:  ##USRP X300. 10GigE on both SFP+ ports. DRAM TX FIFO.
-	$(call vivado_build,X300,$(XG_DEFS))
-	$(call post_build,X300,XG)
-
-X310_HA:  ##USRP X310. 1Gig on SFP+ Port0, Aurora on SFP+ Port1. DRAM TX FIFO (Experimental!).
-	$(call vivado_build,X310,$(HA_DEFS))
-	$(call post_build,X310,HA)
-
-X300_HA:  ##USRP X300. 1Gig on SFP+ Port0, Aurora on SFP+ Port1. DRAM TX FIFO (Experimental!).
-	$(call vivado_build,X300,$(HA_DEFS))
-	$(call post_build,X300,HA)
-
-X310_XA:  ##USRP X310. 10Gig on SFP+ Port0, Aurora on SFP+ Port1. DRAM TX FIFO (Experimental!).
-	$(call vivado_build,X310,$(XA_DEFS))
-	$(call post_build,X310,XA)
-
-X300_XA:  ##USRP X300. 10Gig on SFP+ Port0, Aurora on SFP+ Port1. DRAM TX FIFO (Experimental!).
-	$(call vivado_build,X300,$(XA_DEFS))
-	$(call post_build,X300,XA)
-
-X310_HGS: ##USRP X310. 1GigE on SFP+ Port0, 10Gig on SFP+ Port1. SRAM TX FIFO (Deprecated. Use X310_HG).
-	$(call vivado_build,X310,$(HG_DEFS) NO_DRAM_FIFOS=1 SRAM_FIFO_SIZE=16)
-	$(call post_build,X310,HGS)
-
-X300_HGS: ##USRP X300. 1GigE on SFP+ Port0, 10Gig on SFP+ Port1. SRAM TX FIFO (Deprecated. Use X300_HG).
-	$(call vivado_build,X300,$(HG_DEFS) NO_DRAM_FIFOS=1 SRAM_FIFO_SIZE=16)
-	$(call post_build,X300,HGS)
-
-X310_XGS: ##USRP X310. 10GigE on both SFP+ ports. SRAM TX FIFO (Deprecated. Use X310_XG).
-	$(call vivado_build,X310,$(XG_DEFS) NO_DRAM_FIFOS=1 SRAM_FIFO_SIZE=16)
-	$(call post_build,X310,XGS)
-
-X300_XGS: ##USRP X300. 10GigE on both SFP+ ports. SRAM TX FIFO (Deprecated. Use X300_XG).
-	$(call vivado_build,X300,$(XG_DEFS) NO_DRAM_FIFOS=1 SRAM_FIFO_SIZE=16)
-	$(call post_build,X300,XGS)
->>>>>>> b70a2fbf
 
 clean:    ##Clean up all target build outputs.
 	@echo "Cleaning targets..."
