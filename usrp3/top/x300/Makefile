#
# Copyright 2012-2014 Ettus Research LLC
#

# NOTE: All comments prefixed with a "##" will be displayed as a part of the "make help" target 
##-------------------
##USRP X3X0 FPGA Help
##-------------------
##Usage:
## make <Targets> <Options>
##
##Output:
## build/usrp_<product>_fpga_<image_type>.bit:    Configuration bitstream with header
## build/usrp_<product>_fpga_<image_type>.bin:    Configuration bitstream without header
## build/usrp_<product>_fpga_<image_type>.lvbitx: Configuration bitstream for PCIe (NI-RIO)
## build/usrp_<product>_fpga_<image_type>.rpt:    Build report (includes utilization and timing summary)

# Debug Options
# Uncomment the following lines to build radio's with no DSP's (experimental!)
#OPTIONS += DELETE_DSP0=1
#OPTIONS += DELETE_DSP1=1
# Uncomment the following line to add a debug UART on GPIO 10 & 11
#OPTIONS += DEBUG_UART=1

CREATE_LVBITX=python ../../lib/io_port2/create-lvbitx.py

GIGE_DEFS=BUILD_1G=1 $(OPTIONS)
HYBRID_DEFS=ETH10G_PORT1=1 BUILD_1G=1 BUILD_10G=1 $(OPTIONS)
XGIGE_DEFS=ETH10G_PORT0=1 ETH10G_PORT1=1 BUILD_10G=1 $(OPTIONS)
HYBRID_SRAM_DEFS=ETH10G_PORT1=1 BUILD_1G=1 BUILD_10G=1 NO_DRAM_FIFOS=1 SRAM_FIFO_SIZE=16 $(OPTIONS)
XGIGE_SRAM_DEFS=ETH10G_PORT0=1 ETH10G_PORT1=1 BUILD_10G=1 NO_DRAM_FIFOS=1 SRAM_FIFO_SIZE=16 $(OPTIONS)

<<<<<<< HEAD
# vivado_build($1=Target, $2=Device, $3=Definitions)
vivado_build = make -f Makefile.x300.inc $1 NAME=$@ ARCH=kintex7 PART_ID=$2/ffg900/-2 $3 EXTRA_DEFS="$3"
=======
# vivado_build($1=Device, $2=Definitions)
vivado_build = make -f Makefile.x300.inc bin NAME=$@ ARCH=$(XIL_ARCH_$1) PART_ID=$(XIL_PART_ID_$1) $2 VERILOG_DEFS="$2"
>>>>>>> b8b512d7

post_build = @\
	mkdir -p build; \
	echo "Exporting bitstream files..."; \
	cp build-$(1)_$(2)/x300.bin build/usrp_`echo $(1) | tr A-Z a-z`_fpga_$(2).bin; \
	cp build-$(1)_$(2)/x300.bit build/usrp_`echo $(1) | tr A-Z a-z`_fpga_$(2).bit; \
	echo "Generating LVBITX..."; \
	$(CREATE_LVBITX) --input-bin=build-$(1)_$(2)/x300.bin --output-lvbitx=build/usrp_`echo $(1) | tr A-Z a-z`_fpga_$(2).lvbitx --device="USRP $(1)" x3x0_base.lvbitx; \
	cp -f x3x0_base.lvbitx build/`echo $(1) | tr A-Z a-z`.lvbitx_base; \
	echo "Exporting build report..."; \
	cp build-$(1)_$(2)/build.rpt build/usrp_`echo $(1) | tr A-Z a-z`_fpga_$(2).rpt; \
	echo "Build DONE ... $(1)_$(2)";

##
##Supported Targets
##-----------------

all:      X300_HGS X310_HGS ##(Default target)

X310_1G:  ##USRP X310. 1GigE on both SFP+ ports. DRAM TX FIFO (experimental!).
<<<<<<< HEAD
	$(call vivado_build,bin,xc7k410t,$(GIGE_DEFS))
	$(call post_build,X310,1G)

X300_1G:  ##USRP X300. 1GigE on both SFP+ ports. DRAM TX FIFO (experimental!).
	$(call vivado_build,bin,xc7k325t,$(GIGE_DEFS))
	$(call post_build,X300,1G)

X310_HG:  ##USRP X310. 1GigE on SFP+ Port0, 10Gig on SFP+ Port1. DRAM TX FIFO (experimental!).
	$(call vivado_build,bin,xc7k410t,$(HYBRID_DEFS))
	$(call post_build,X310,HG)

X300_HG:  ##USRP X300. 1GigE on SFP+ Port0, 10Gig on SFP+ Port1. DRAM TX FIFO (experimental!).
	$(call vivado_build,bin,xc7k325t,$(HYBRID_DEFS))
	$(call post_build,X300,HG)

X310_XG:  ##USRP X310. 10GigE on both SFP+ ports. DRAM TX FIFO (experimental!).
	$(call vivado_build,bin,xc7k410t,$(XGIGE_DEFS))
	$(call post_build,X310,XG)

X300_XG:  ##USRP X300. 10GigE on both SFP+ ports. DRAM TX FIFO (experimental!).
	$(call vivado_build,bin,xc7k325t,$(XGIGE_DEFS))
	$(call post_build,X300,XG)

X310_HGS: ##USRP X310. 1GigE on SFP+ Port0, 10Gig on SFP+ Port1. SRAM TX FIFO.
	$(call vivado_build,bin,xc7k410t,$(HYBRID_SRAM_DEFS) RFNOC=1 X310=1)
	$(call post_build,X310,HGS)

X300_HGS: ##USRP X300. 1GigE on SFP+ Port0, 10Gig on SFP+ Port1. SRAM TX FIFO.
	$(call vivado_build,bin,xc7k325t,$(HYBRID_SRAM_DEFS) RFNOC=1 X300=1)
	$(call post_build,X300,HGS)

X310_XGS: ##USRP X310. 10GigE on both SFP+ ports. SRAM TX FIFO.
	$(call vivado_build,bin,xc7k410t,$(XGIGE_SRAM_DEFS))
	$(call post_build,X310,XGS)

X300_XGS: ##USRP X300. 10GigE on both SFP+ ports. SRAM TX FIFO.
	$(call vivado_build,bin,xc7k325t,$(XGIGE_SRAM_DEFS))
=======
	$(call vivado_build,X310,$(GIGE_DEFS))
	$(call post_build,X310,1G)

X300_1G:  ##USRP X300. 1GigE on both SFP+ ports. DRAM TX FIFO (experimental!).
	$(call vivado_build,X300,$(GIGE_DEFS))
	$(call post_build,X300,1G)

X310_HG:  ##USRP X310. 1GigE on SFP+ Port0, 10Gig on SFP+ Port1. DRAM TX FIFO (experimental!).
	$(call vivado_build,X310,$(HYBRID_DEFS))
	$(call post_build,X310,HG)

X300_HG:  ##USRP X300. 1GigE on SFP+ Port0, 10Gig on SFP+ Port1. DRAM TX FIFO (experimental!).
	$(call vivado_build,X300,$(HYBRID_DEFS))
	$(call post_build,X300,HG)

X310_XG:  ##USRP X310. 10GigE on both SFP+ ports. DRAM TX FIFO (experimental!).
	$(call vivado_build,X310,$(XGIGE_DEFS))
	$(call post_build,X310,XG)

X300_XG:  ##USRP X300. 10GigE on both SFP+ ports. DRAM TX FIFO (experimental!).
	$(call vivado_build,X300,$(XGIGE_DEFS))
	$(call post_build,X300,XG)

X310_HGS: ##USRP X310. 1GigE on SFP+ Port0, 10Gig on SFP+ Port1. SRAM TX FIFO.
	$(call vivado_build,X310,$(HYBRID_SRAM_DEFS))
	$(call post_build,X310,HGS)

X300_HGS: ##USRP X300. 1GigE on SFP+ Port0, 10Gig on SFP+ Port1. SRAM TX FIFO.
	$(call vivado_build,X300,$(HYBRID_SRAM_DEFS))
	$(call post_build,X300,HGS)

X310_XGS: ##USRP X310. 10GigE on both SFP+ ports. SRAM TX FIFO.
	$(call vivado_build,X310,$(XGIGE_SRAM_DEFS))
	$(call post_build,X310,XGS)

X300_XGS: ##USRP X300. 10GigE on both SFP+ ports. SRAM TX FIFO.
	$(call vivado_build,X300,$(XGIGE_SRAM_DEFS))
>>>>>>> b8b512d7
	$(call post_build,X300,XGS)

X310_RFNOC_HGS: ##USRP X310. 1GigE on SFP+ Port0, 10Gig on SFP+ Port1. SRAM TX FIFO. RFNoC enabled.
	$(call vivado_build,bin,xc7k410t,$(HYBRID_SRAM_DEFS) RFNOC=1 X310=1)
	$(call post_build,X310_RFNOC,HGS)

X300_RFNOC_HGS: ##USRP X300. 1GigE on SFP+ Port0, 10Gig on SFP+ Port1. SRAM TX FIFO. RFNoC enabled.
	$(call vivado_build,bin,xc7k325t,$(HYBRID_SRAM_DEFS) RFNOC=1 X300=1)
	$(call post_build,X300_RFNOC,HGS)

X310_RFNOC_HLS_HGS: ##USRP X310. 1GigE on SFP+ Port0, 10Gig on SFP+ Port1. SRAM TX FIFO. RFNoC + Vivado HLS enabled.
	$(call vivado_build,hls,xc7k410t,$(HYBRID_SRAM_DEFS) RFNOC=1 X310=1 HLS=1)
	$(call post_build,X310_RFNOC_HLS,HGS)

X300_RFNOC_HLS_HGS: ##USRP X300. 1GigE on SFP+ Port0, 10Gig on SFP+ Port1. SRAM TX FIFO. RFNoC + Vivado HLS enabled.
	$(call vivado_build,hls,xc7k325t,$(HYBRID_SRAM_DEFS) RFNOC=1 X310=1 HLS=1)
	$(call post_build,X300_RFNOC_HLS,HGS)

clean:    ##Clean up all target build outputs.
	@echo "Cleaning targets..."
	@rm -rf build-X3*_*
	@rm -rf build

cleanall: ##Clean up all target and ip build outputs.
	@echo "Cleaning targets and IP..."
	@rm -rf build-ip
	@rm -rf build-X3*_*
	@rm -rf build

help:     ##Show this help message.
	@grep -h "##" Makefile | grep -v "\"##\"" | sed -e 's/\\$$//' | sed -e 's/##//'

##
##Supported Options
##-----------------
##GUI=1     Launch the build in the Vivado GUI. 

.PHONY: all clean cleanall help<|MERGE_RESOLUTION|>--- conflicted
+++ resolved
@@ -30,13 +30,8 @@
 HYBRID_SRAM_DEFS=ETH10G_PORT1=1 BUILD_1G=1 BUILD_10G=1 NO_DRAM_FIFOS=1 SRAM_FIFO_SIZE=16 $(OPTIONS)
 XGIGE_SRAM_DEFS=ETH10G_PORT0=1 ETH10G_PORT1=1 BUILD_10G=1 NO_DRAM_FIFOS=1 SRAM_FIFO_SIZE=16 $(OPTIONS)
 
-<<<<<<< HEAD
 # vivado_build($1=Target, $2=Device, $3=Definitions)
-vivado_build = make -f Makefile.x300.inc $1 NAME=$@ ARCH=kintex7 PART_ID=$2/ffg900/-2 $3 EXTRA_DEFS="$3"
-=======
-# vivado_build($1=Device, $2=Definitions)
-vivado_build = make -f Makefile.x300.inc bin NAME=$@ ARCH=$(XIL_ARCH_$1) PART_ID=$(XIL_PART_ID_$1) $2 VERILOG_DEFS="$2"
->>>>>>> b8b512d7
+vivado_build = make -f Makefile.x300.inc $1 NAME=$@ ARCH=$(XIL_ARCH_$2) PART_ID=$2/ffg900/-2 $3 VERILOG_DEFS="$3"
 
 post_build = @\
 	mkdir -p build; \
@@ -57,99 +52,59 @@
 all:      X300_HGS X310_HGS ##(Default target)
 
 X310_1G:  ##USRP X310. 1GigE on both SFP+ ports. DRAM TX FIFO (experimental!).
-<<<<<<< HEAD
-	$(call vivado_build,bin,xc7k410t,$(GIGE_DEFS))
+	$(call vivado_build,bin,X310,$(GIGE_DEFS))
 	$(call post_build,X310,1G)
 
 X300_1G:  ##USRP X300. 1GigE on both SFP+ ports. DRAM TX FIFO (experimental!).
-	$(call vivado_build,bin,xc7k325t,$(GIGE_DEFS))
+	$(call vivado_build,bin,X300,$(GIGE_DEFS))
 	$(call post_build,X300,1G)
 
 X310_HG:  ##USRP X310. 1GigE on SFP+ Port0, 10Gig on SFP+ Port1. DRAM TX FIFO (experimental!).
-	$(call vivado_build,bin,xc7k410t,$(HYBRID_DEFS))
+	$(call vivado_build,bin,X310,$(HYBRID_DEFS))
 	$(call post_build,X310,HG)
 
 X300_HG:  ##USRP X300. 1GigE on SFP+ Port0, 10Gig on SFP+ Port1. DRAM TX FIFO (experimental!).
-	$(call vivado_build,bin,xc7k325t,$(HYBRID_DEFS))
+	$(call vivado_build,bin,X300,$(HYBRID_DEFS))
 	$(call post_build,X300,HG)
 
 X310_XG:  ##USRP X310. 10GigE on both SFP+ ports. DRAM TX FIFO (experimental!).
-	$(call vivado_build,bin,xc7k410t,$(XGIGE_DEFS))
+	$(call vivado_build,bin,X310,$(XGIGE_DEFS))
 	$(call post_build,X310,XG)
 
 X300_XG:  ##USRP X300. 10GigE on both SFP+ ports. DRAM TX FIFO (experimental!).
-	$(call vivado_build,bin,xc7k325t,$(XGIGE_DEFS))
+	$(call vivado_build,bin,X300,$(XGIGE_DEFS))
 	$(call post_build,X300,XG)
 
 X310_HGS: ##USRP X310. 1GigE on SFP+ Port0, 10Gig on SFP+ Port1. SRAM TX FIFO.
-	$(call vivado_build,bin,xc7k410t,$(HYBRID_SRAM_DEFS) RFNOC=1 X310=1)
+	$(call vivado_build,bin,X310,$(HYBRID_SRAM_DEFS))
 	$(call post_build,X310,HGS)
 
 X300_HGS: ##USRP X300. 1GigE on SFP+ Port0, 10Gig on SFP+ Port1. SRAM TX FIFO.
-	$(call vivado_build,bin,xc7k325t,$(HYBRID_SRAM_DEFS) RFNOC=1 X300=1)
+	$(call vivado_build,bin,X300,$(HYBRID_SRAM_DEFS))
 	$(call post_build,X300,HGS)
 
 X310_XGS: ##USRP X310. 10GigE on both SFP+ ports. SRAM TX FIFO.
-	$(call vivado_build,bin,xc7k410t,$(XGIGE_SRAM_DEFS))
+	$(call vivado_build,bin,X310,$(XGIGE_SRAM_DEFS))
 	$(call post_build,X310,XGS)
 
 X300_XGS: ##USRP X300. 10GigE on both SFP+ ports. SRAM TX FIFO.
-	$(call vivado_build,bin,xc7k325t,$(XGIGE_SRAM_DEFS))
-=======
-	$(call vivado_build,X310,$(GIGE_DEFS))
-	$(call post_build,X310,1G)
-
-X300_1G:  ##USRP X300. 1GigE on both SFP+ ports. DRAM TX FIFO (experimental!).
-	$(call vivado_build,X300,$(GIGE_DEFS))
-	$(call post_build,X300,1G)
-
-X310_HG:  ##USRP X310. 1GigE on SFP+ Port0, 10Gig on SFP+ Port1. DRAM TX FIFO (experimental!).
-	$(call vivado_build,X310,$(HYBRID_DEFS))
-	$(call post_build,X310,HG)
-
-X300_HG:  ##USRP X300. 1GigE on SFP+ Port0, 10Gig on SFP+ Port1. DRAM TX FIFO (experimental!).
-	$(call vivado_build,X300,$(HYBRID_DEFS))
-	$(call post_build,X300,HG)
-
-X310_XG:  ##USRP X310. 10GigE on both SFP+ ports. DRAM TX FIFO (experimental!).
-	$(call vivado_build,X310,$(XGIGE_DEFS))
-	$(call post_build,X310,XG)
-
-X300_XG:  ##USRP X300. 10GigE on both SFP+ ports. DRAM TX FIFO (experimental!).
-	$(call vivado_build,X300,$(XGIGE_DEFS))
-	$(call post_build,X300,XG)
-
-X310_HGS: ##USRP X310. 1GigE on SFP+ Port0, 10Gig on SFP+ Port1. SRAM TX FIFO.
-	$(call vivado_build,X310,$(HYBRID_SRAM_DEFS))
-	$(call post_build,X310,HGS)
-
-X300_HGS: ##USRP X300. 1GigE on SFP+ Port0, 10Gig on SFP+ Port1. SRAM TX FIFO.
-	$(call vivado_build,X300,$(HYBRID_SRAM_DEFS))
-	$(call post_build,X300,HGS)
-
-X310_XGS: ##USRP X310. 10GigE on both SFP+ ports. SRAM TX FIFO.
-	$(call vivado_build,X310,$(XGIGE_SRAM_DEFS))
-	$(call post_build,X310,XGS)
-
-X300_XGS: ##USRP X300. 10GigE on both SFP+ ports. SRAM TX FIFO.
-	$(call vivado_build,X300,$(XGIGE_SRAM_DEFS))
->>>>>>> b8b512d7
+	$(call vivado_build,bin,X300,$(XGIGE_SRAM_DEFS))
 	$(call post_build,X300,XGS)
 
 X310_RFNOC_HGS: ##USRP X310. 1GigE on SFP+ Port0, 10Gig on SFP+ Port1. SRAM TX FIFO. RFNoC enabled.
-	$(call vivado_build,bin,xc7k410t,$(HYBRID_SRAM_DEFS) RFNOC=1 X310=1)
+	$(call vivado_build,bin,X310,$(HYBRID_SRAM_DEFS) RFNOC=1 X310=1)
 	$(call post_build,X310_RFNOC,HGS)
 
 X300_RFNOC_HGS: ##USRP X300. 1GigE on SFP+ Port0, 10Gig on SFP+ Port1. SRAM TX FIFO. RFNoC enabled.
-	$(call vivado_build,bin,xc7k325t,$(HYBRID_SRAM_DEFS) RFNOC=1 X300=1)
+	$(call vivado_build,bin,X300,$(HYBRID_SRAM_DEFS) RFNOC=1 X300=1)
 	$(call post_build,X300_RFNOC,HGS)
 
 X310_RFNOC_HLS_HGS: ##USRP X310. 1GigE on SFP+ Port0, 10Gig on SFP+ Port1. SRAM TX FIFO. RFNoC + Vivado HLS enabled.
-	$(call vivado_build,hls,xc7k410t,$(HYBRID_SRAM_DEFS) RFNOC=1 X310=1 HLS=1)
+	$(call vivado_build,hls,X310,$(HYBRID_SRAM_DEFS) RFNOC=1 X310=1 HLS=1)
 	$(call post_build,X310_RFNOC_HLS,HGS)
 
 X300_RFNOC_HLS_HGS: ##USRP X300. 1GigE on SFP+ Port0, 10Gig on SFP+ Port1. SRAM TX FIFO. RFNoC + Vivado HLS enabled.
-	$(call vivado_build,hls,xc7k325t,$(HYBRID_SRAM_DEFS) RFNOC=1 X310=1 HLS=1)
+	$(call vivado_build,hls,X300,$(HYBRID_SRAM_DEFS) RFNOC=1 X310=1 HLS=1)
 	$(call post_build,X300_RFNOC_HLS,HGS)
 
 clean:    ##Clean up all target build outputs.
