--- conflicted
+++ resolved
@@ -115,7 +115,6 @@
    localparam SR_XB_LOCAL     = 8'd03;
    localparam SR_SFPP_CTRL0   = 8'd08;
    localparam SR_SFPP_CTRL1   = 8'd09;
-   localparam SR_FIFOFLAGS    = 8'd10;
    localparam SR_SPI          = 8'd32;
    localparam SR_ETHINT0      = 8'd40;
    localparam SR_ETHINT1      = 8'd56;
@@ -139,13 +138,8 @@
    localparam RB_DRAM_FIFO1   = 8'd11;
    localparam RB_CROSSBAR     = 8'd64;
 
-<<<<<<< HEAD
    localparam COMPAT_MAJOR    = 16'd1000;
    localparam COMPAT_MINOR    = 16'd0000;
-=======
-   localparam COMPAT_MAJOR    = 16'h0014;
-   localparam COMPAT_MINOR    = 16'h0000;
->>>>>>> b8b512d7
 
    wire [31:0] 	  set_data;
    wire [7:0] 	  set_addr;
@@ -578,4 +572,5 @@
    end
    endgenerate
 
+
 endmodule // bus_int