//
// Copyright 2013 Ettus Research LLC
//

`ifndef LOG2
`define LOG2(N) (\
<<<<<<< HEAD
                 N < 2    ? 0 : \
                 N < 4    ? 1 : \
                 N < 8    ? 2 : \
                 N < 16   ? 3 : \
                 N < 32   ? 4 : \
                 N < 64   ? 5 : \
                 N < 128  ? 6 : \
                 N < 256  ? 7 : \
                 N < 512  ? 8 : \
                 N < 1024 ? 9 : 10)
`endif

module bus_int
  #(
    parameter dw = 32,            // Data bus width
    parameter aw = 16,            // Address bus width, for byte addressibility, 16 = 64K byte memory space
    parameter sw = 4,             // Select width -- 32-bit data bus with 8-bit granularity.
    parameter NUM_CE = 3          // Number of computation engines
    )
   (input clk, input reset,
=======
                 N < 2 ? 0 : \
                 N < 4 ? 1 : \
                 N < 8 ? 2 : \
                 N < 16 ? 3 : \
                 N < 32 ? 4 : \
                 N < 64 ? 5 : \
       N < 128 ? 6 : \
       N < 256 ? 7 : \
       N < 512 ? 8 : \
       N < 1024 ? 9 : \
                 10)

module bus_int
(
    input clk, input reset,
>>>>>>> b70a2fbf
    output sen, output sclk, output mosi, input miso,
    inout scl0, inout sda0,
    inout scl1, inout sda1,
    inout scl2, inout sda2,
    output gps_txd, input gps_rxd,
    output debug_txd, input debug_rxd,
    output [7:0] leds,
    output [3:0] sw_rst,
    // SFP+ 0
    input SFPP0_ModAbs, input SFPP0_TxFault, input SFPP0_RxLOS, inout SFPP0_RS0, inout SFPP0_RS1,
    // SFP+ 1
<<<<<<< HEAD
    input SFPP1_ModAbs,
    input SFPP1_TxFault, // Current 10G PMA/PCS apparently ignores this signal.
    input SFPP1_RxLOS,
    inout SFPP1_RS0,
    inout SFPP1_RS1,
    //
    input [7:0] clock_status,
    output [7:0] clock_control,
    // ETH0
    output [63:0] eth0_tx_tdata, output [3:0] eth0_tx_tuser, output eth0_tx_tlast, output eth0_tx_tvalid, input eth0_tx_tready,
    input [63:0] eth0_rx_tdata, input [3:0] eth0_rx_tuser, input eth0_rx_tlast, input eth0_rx_tvalid, output eth0_rx_tready,
    // ETH1
    output [63:0] eth1_tx_tdata, output [3:0] eth1_tx_tuser, output eth1_tx_tlast, output eth1_tx_tvalid, input eth1_tx_tready,
    input [63:0] eth1_rx_tdata, input [3:0] eth1_rx_tuser, input eth1_rx_tlast, input eth1_rx_tvalid, output eth1_rx_tready,
=======
    input SFPP1_ModAbs, input SFPP1_TxFault, input SFPP1_RxLOS, inout SFPP1_RS0, inout SFPP1_RS1,
    // Clock control and status
    input [7:0] clock_status, output [7:0] clock_control,
    // SFP+ 0 data stream
    output [63:0] sfp0_tx_tdata, output [3:0] sfp0_tx_tuser, output sfp0_tx_tlast, output sfp0_tx_tvalid, input sfp0_tx_tready,
    input [63:0] sfp0_rx_tdata, input [3:0] sfp0_rx_tuser, input sfp0_rx_tlast, input sfp0_rx_tvalid, output sfp0_rx_tready,
    // SFP+ 1 data stream
    output [63:0] sfp1_tx_tdata, output [3:0] sfp1_tx_tuser, output sfp1_tx_tlast, output sfp1_tx_tvalid, input sfp1_tx_tready,
    input [63:0] sfp1_rx_tdata, input [3:0] sfp1_rx_tuser, input sfp1_rx_tlast, input sfp1_rx_tvalid, output sfp1_rx_tready,
    // Radio0
    output [63:0] r0o_tdata, output r0o_tlast, output r0o_tvalid, input r0o_tready,
    input [63:0] r0i_tdata, input r0i_tlast, input r0i_tvalid, output r0i_tready,
    // Radio1
    output [63:0] r1o_tdata, output r1o_tlast, output r1o_tvalid, input r1o_tready,
    input [63:0] r1i_tdata, input r1i_tlast, input r1i_tvalid, output r1i_tready,
    // CE0
    output [63:0] ce0o_tdata, output ce0o_tlast, output ce0o_tvalid, input ce0o_tready,
    input [63:0] ce0i_tdata, input ce0i_tlast, input ce0i_tvalid, output ce0i_tready,
    // CE1
    output [63:0] ce1o_tdata, output ce1o_tlast, output ce1o_tvalid, input ce1o_tready,
    input [63:0] ce1i_tdata, input ce1i_tlast, input ce1i_tvalid, output ce1i_tready,
    // CE2
    output [63:0] ce2o_tdata, output ce2o_tlast, output ce2o_tvalid, input ce2o_tready,
    input [63:0] ce2i_tdata, input ce2i_tlast, input ce2i_tvalid, output ce2i_tready,
    //iop2 message fifos
    output [63:0] o_iop2_msg_tdata, output o_iop2_msg_tvalid, output o_iop2_msg_tlast, input o_iop2_msg_tready,
    input [63:0] i_iop2_msg_tdata, input i_iop2_msg_tvalid, input i_iop2_msg_tlast, output i_iop2_msg_tready,
>>>>>>> b70a2fbf
    // PCIe
    output [63:0] pcio_tdata, output pcio_tlast, output pcio_tvalid, input pcio_tready,
    input [63:0] pcii_tdata, input pcii_tlast, input pcii_tvalid, output pcii_tready,
    // Computation Engines
    output [NUM_CE*64-1:0] ce_o_tdata, output [NUM_CE-1:0] ce_o_tlast, output [NUM_CE-1:0] ce_o_tvalid, input  [NUM_CE-1:0] ce_o_tready,
    input  [NUM_CE*64-1:0] ce_i_tdata, input  [NUM_CE-1:0] ce_i_tlast, input  [NUM_CE-1:0] ce_i_tvalid, output [NUM_CE-1:0] ce_i_tready,
    //iop2 message fifos
    output [63:0] o_iop2_msg_tdata, output o_iop2_msg_tvalid, output o_iop2_msg_tlast, input o_iop2_msg_tready,
    input [63:0] i_iop2_msg_tdata, input i_iop2_msg_tvalid, input i_iop2_msg_tlast, output i_iop2_msg_tready,
    //------------------------------------------------------------------
    // Wishbone Slave Interface(s)
    //------------------------------------------------------------------
    input [31:0] sfp0_wb_dat_i,
    output [31:0] sfp0_wb_dat_o,
    output [15:0] sfp0_wb_adr,
    output [3:0] sfp0_wb_sel,
    input sfp0_wb_ack,
    output sfp0_wb_stb,
    output sfp0_wb_cyc,
    output sfp0_wb_we,
    input sfp0_wb_int,  // IJB. Nothing to connect this too!! No IRQ controller on x300.

    input [31:0] sfp1_wb_dat_i,
    output [31:0] sfp1_wb_dat_o,
    output [15:0] sfp1_wb_adr,
    output [3:0] sfp1_wb_sel,
    input sfp1_wb_ack,
    output sfp1_wb_stb,
    output sfp1_wb_cyc,
    output sfp1_wb_we,
    input sfp1_wb_int,  // IJB. Nothing to connect this too!! No IRQ controller on x300.

<<<<<<< HEAD
    input [15:0] eth0_phy_status,
    input [15:0] eth1_phy_status,
=======
    output        set_stb_ext,
    output [7:0]  set_addr_ext,
    output [31:0] set_data_ext,

    input [15:0] sfp0_phy_status,
    input [15:0] sfp1_phy_status,
>>>>>>> b70a2fbf

   // Debug
    output [31:0] debug0,
    output [31:0] debug1,
    output [127:0] debug2);

   localparam SR_AWIDTH = 8;
   localparam RB_AWIDTH = 8;

   localparam SR_LEDS         = 8'd00;
   localparam SR_SW_RST       = 8'd01;
   localparam SR_CLOCK_CTRL   = 8'd02;
   localparam SR_XB_LOCAL     = 8'd03;
   localparam SR_SFPP_CTRL0   = 8'd08;
   localparam SR_SFPP_CTRL1   = 8'd09;
   localparam SR_SPI          = 8'd32;
   localparam SR_ETHINT0      = 8'd40;
   localparam SR_ETHINT1      = 8'd56;
   //localparam SR_NEXT_ADDR    = 8'd72;
   // Sets the readback bus address dedicated to the xbar
   localparam SR_RB_ADDR_XBAR = 8'd128;


   localparam RB_COUNTER      = 8'd00;
   localparam RB_SPI_RDY      = 8'd01;
   localparam RB_SPI_DATA     = 8'd02;
   localparam RB_CLK_STATUS   = 8'd03;
   localparam RB_ETH_TYPE0    = 8'd04;
   localparam RB_ETH_TYPE1    = 8'd05;
   localparam RB_COMPAT_NUM   = 8'd06;
   localparam RB_NUM_CE       = 8'd07;
   localparam RB_SFPP_STATUS0 = 8'd08;
   localparam RB_SFPP_STATUS1 = 8'd09;
   localparam RB_CROSSBAR     = 8'd128;

   localparam COMPAT_MAJOR    = 16'd1000;
   localparam COMPAT_MINOR    = 16'd0000;

   wire [31:0] 	  set_data;
   wire [7:0] 	  set_addr;
   reg [31:0] 	  rb_data;
   wire [RB_AWIDTH-1:0] rb_addr;
   wire 		rb_rd_stb;
   wire 	  set_stb;
   wire 	  spi_ready;
   wire [31:0] 	  rb_spi_data;


   // ZPU in and ZPU out axi streams
   wire [63:0] 	  zpui_tdata, zpuo_tdata;
   wire [3:0] 	  zpui_tuser, zpuo_tuser;
   wire 	  zpui_tlast, zpuo_tlast, zpui_tvalid, zpuo_tvalid, zpui_tready, zpuo_tready;
   wire [63:0] 	  zpui0_tdata, zpuo0_tdata;
   wire [3:0] 	  zpui0_tuser, zpuo0_tuser;
   wire 	  zpui0_tlast, zpuo0_tlast, zpui0_tvalid, zpuo0_tvalid, zpui0_tready, zpuo0_tready;
   wire [63:0] 	  zpui1_tdata, zpuo1_tdata;
   wire [3:0] 	  zpui1_tuser, zpuo1_tuser;
   wire 	  zpui1_tlast, zpuo1_tlast, zpui1_tvalid, zpuo1_tvalid, zpui1_tready, zpuo1_tready;

   // v2e (vita to ethernet) and e2v (eth to vita)
   wire [63:0] 	  v2e0_tdata, v2e1_tdata, e2v0_tdata, e2v1_tdata;
   wire 	  v2e0_tlast, v2e1_tlast, v2e0_tvalid, v2e1_tvalid, v2e0_tready, v2e1_tready;
   wire 	  e2v0_tlast, e2v1_tlast, e2v0_tvalid, e2v1_tvalid, e2v0_tready, e2v1_tready;

   //settings bus for crossbar router
   wire [31:0] 	  set_data_xb;
   wire [8:0] 	  set_addr_xb;
   wire 	  set_stb_xb;

   // SFP+ logic
   wire  SFPP0_ModAbs_sync, SFPP0_TxFault_sync, SFPP0_RxLOS_sync;
   reg   SFPP0_ModAbs_reg,  SFPP0_TxFault_reg,  SFPP0_RxLOS_reg;
   reg   SFPP0_ModAbs_chgd, SFPP0_TxFault_chgd, SFPP0_RxLOS_chgd;

   wire  SFPP1_ModAbs_sync, SFPP1_TxFault_sync, SFPP1_RxLOS_sync;
   reg   SFPP1_ModAbs_reg,  SFPP1_TxFault_reg,  SFPP1_RxLOS_reg;
   reg   SFPP1_ModAbs_chgd, SFPP1_TxFault_chgd, SFPP1_RxLOS_chgd;

   wire [15:0]  sfp0_phy_status_sync, sfp1_phy_status_sync;

   ////////////////////////////////////////////////////////////////////
   // Soft CPU - drives network setup, soft reset, ICMP, ...
   ////////////////////////////////////////////////////////////////////
   soft_ctrl #(.SB_ADDRW(SR_AWIDTH), .RB_ADDRW(RB_AWIDTH)) sc
     (
      .clk(clk), .rst(reset),
      //------------------------------------------------------------------
      // I2C interfaces
      //------------------------------------------------------------------
      .scl0(scl0), .sda0(sda0),
      .scl1(scl1), .sda1(sda1),
      .scl2(scl2), .sda2(sda2),
      //------------------------------------------------------------------
      // UARTs for CPU comms
      //------------------------------------------------------------------
      .gps_rxd(gps_rxd), .gps_txd(gps_txd),
      .debug_rxd(debug_rxd), .debug_txd(debug_txd),
      //------------------------------------------------------------------
      // settings bus interface
      //------------------------------------------------------------------
      .set_stb(set_stb),
      .set_addr(set_addr),
      .set_data(set_data),
      //------------------------------------------------------------------
      // settings bus interface for crossbar router
      //------------------------------------------------------------------
      .set_stb_xb(set_stb_xb),
      .set_addr_xb(set_addr_xb),
      .set_data_xb(set_data_xb),
      //------------------------------------------------------------------
      // readback bus interface
      //------------------------------------------------------------------
      .rb_addr(rb_addr),
      .rb_data(rb_data),
      .rb_rd_stb(rb_rd_stb),
      //------------------------------------------------------------------
      // packet interface in
      //------------------------------------------------------------------
      .rx_tdata(zpui_tdata),
      .rx_tuser(zpui_tuser),
      .rx_tlast(zpui_tlast),
      .rx_tvalid(zpui_tvalid),
      .rx_tready(zpui_tready),
      //------------------------------------------------------------------
      // packet interface out
      //------------------------------------------------------------------
      .tx_tdata(zpuo_tdata),
      .tx_tuser(zpuo_tuser),
      .tx_tlast(zpuo_tlast),
      .tx_tvalid(zpuo_tvalid),
      .tx_tready(zpuo_tready),
      //------------------------------------------------------------------
      // Wishbone Slave Interface(s)
      //------------------------------------------------------------------
      .s4_dat_i(sfp0_wb_dat_i),
      .s4_dat_o(sfp0_wb_dat_o),
      .s4_adr(sfp0_wb_adr),
      .s4_sel(sfp0_wb_sel),
      .s4_ack(sfp0_wb_ack),
      .s4_stb(sfp0_wb_stb),
      .s4_cyc(sfp0_wb_cyc),
      .s4_we(sfp0_wb_we),
      .s4_int(sfp0_wb_int),
      //------------------------------------------------------------------
      // IoPort2 Msg Interface
      //------------------------------------------------------------------
      .o_iop2_msg_tdata(o_iop2_msg_tdata),
      .o_iop2_msg_tvalid(o_iop2_msg_tvalid),
      .o_iop2_msg_tlast(o_iop2_msg_tlast),
      .o_iop2_msg_tready(o_iop2_msg_tready),
      .i_iop2_msg_tdata(i_iop2_msg_tdata),
      .i_iop2_msg_tvalid(i_iop2_msg_tvalid),
      .i_iop2_msg_tlast(i_iop2_msg_tlast),
      .i_iop2_msg_tready(i_iop2_msg_tready),

      .s5_dat_i(sfp1_wb_dat_i),
      .s5_dat_o(sfp1_wb_dat_o),
      .s5_adr(sfp1_wb_adr),
      .s5_sel(sfp1_wb_sel),
      .s5_ack(sfp1_wb_ack),
      .s5_stb(sfp1_wb_stb),
      .s5_cyc(sfp1_wb_cyc),
      .s5_we(sfp1_wb_we),
      .s5_int(sfp1_wb_int),

      //------------------------------------------------------------------
      // Debug
      //------------------------------------------------------------------
      .debug0(debug2),
      .debug1()
   );

   setting_reg #(.my_addr(SR_LEDS), .awidth(SR_AWIDTH), .width(8)) set_leds
     (.clk(clk), .rst(reset),
      .strobe(set_stb), .addr(set_addr), .in(set_data),
      .out(leds));

   //
   // SW_RST - Bit allocation:
   // [0] - PHY reset
   // [1] - Radio clk domain reset
   // [2] - Radio Clk PLL reset.
   // [3] - ADC IdelayCtrl reset
   //
   setting_reg #(.my_addr(SR_SW_RST), .awidth(SR_AWIDTH), .width(4)) set_sw_rst
     (.clk(clk), .rst(reset),
      .strobe(set_stb), .addr(set_addr), .in(set_data),
      .out(sw_rst));

   setting_reg #(.my_addr(SR_CLOCK_CTRL), .awidth(SR_AWIDTH), .width(8),
        .at_reset(7'b1000000) //bit 6 high means GPSDO on by default
    ) set_clk_ctrl
     (.clk(clk), .rst(reset),
      .strobe(set_stb), .addr(set_addr), .in(set_data),
      .out(clock_control));

   simple_spi_core #(.BASE(SR_SPI), .WIDTH(1), .CLK_IDLE(0), .SEN_IDLE(1'b1)) misc_spi
     (.clock(clk), .reset(reset),
      .set_stb(set_stb), .set_addr(set_addr), .set_data(set_data),
      .readback(rb_spi_data), .ready(spi_ready),
      .sen(sen), .sclk(sclk), .mosi(mosi), .miso(miso),
      .debug());

   reg [31:0]   counter;
   wire [31:0]  rb_data_crossbar;

   always @(posedge clk) counter <= counter + 1;

   always @*
     casex (rb_addr)
       RB_NUM_CE: rb_data = NUM_CE;
       RB_COMPAT_NUM: rb_data = {COMPAT_MAJOR, COMPAT_MINOR};
       RB_COUNTER: rb_data = counter;
       RB_SPI_RDY: rb_data = {31'b0, spi_ready};
       RB_SPI_DATA: rb_data = rb_spi_data;
       RB_CLK_STATUS: rb_data = {24'b0, clock_status};
       // SFPP Interface pins.
       RB_SFPP_STATUS0: rb_data = {
            sfp0_phy_status_sync, 10'b0,
            SFPP0_ModAbs_chgd, SFPP0_TxFault_chgd, SFPP0_RxLOS_chgd,
            SFPP0_ModAbs_sync, SFPP0_TxFault_sync, SFPP0_RxLOS_sync};
       RB_SFPP_STATUS1: rb_data = {
            sfp1_phy_status_sync, 10'b0,
            SFPP1_ModAbs_chgd, SFPP1_TxFault_chgd, SFPP1_RxLOS_chgd,
            SFPP1_ModAbs_sync, SFPP1_TxFault_sync, SFPP1_RxLOS_sync};
       // Allow readback of configured ethernet interfaces.
`ifdef SFP0_AURORA
       RB_ETH_TYPE0: rb_data = {32'h2};
`else
   `ifdef SFP0_10GBE
       RB_ETH_TYPE0: rb_data = {32'h1};
   `else
       RB_ETH_TYPE0: rb_data = {32'h0};
   `endif
`endif
`ifdef SFP1_AURORA
       RB_ETH_TYPE1: rb_data = {32'h2};
`else
   `ifdef SFP1_10GBE
       RB_ETH_TYPE1: rb_data = {32'h1};
   `else
       RB_ETH_TYPE1: rb_data = {32'h0};
   `endif
`endif

       RB_CROSSBAR: rb_data = rb_data_crossbar;

       default: rb_data = 32'h0;
     endcase // case (rb_addr)

   // Latch state changes to SFP0+ pins.
   synchronizer #(.INITIAL_VAL(1'b0)) sfpp0_modabs_sync (
      .clk(clk), .rst(1'b0 /* no reset */), .in(SFPP0_ModAbs), .out(SFPP0_ModAbs_sync));
   synchronizer #(.INITIAL_VAL(1'b0)) sfpp0_txfault_sync (
      .clk(clk), .rst(1'b0 /* no reset */), .in(SFPP0_TxFault), .out(SFPP0_TxFault_sync));
   synchronizer #(.INITIAL_VAL(1'b0)) sfpp0_rxlos_sync (
      .clk(clk), .rst(1'b0 /* no reset */), .in(SFPP0_RxLOS), .out(SFPP0_RxLOS_sync));

   always @(posedge clk) begin
      SFPP0_ModAbs_reg  <= SFPP0_ModAbs_sync;
      SFPP0_TxFault_reg <= SFPP0_TxFault_sync;
      SFPP0_RxLOS_reg   <= SFPP0_RxLOS_sync;
   end

   always @(posedge clk) begin
      if (reset || (rb_rd_stb && (rb_addr == RB_SFPP_STATUS0))) begin
         SFPP0_ModAbs_chgd  <= 1'b0;
         SFPP0_TxFault_chgd <= 1'b0;
         SFPP0_RxLOS_chgd   <= 1'b0;
      end else begin
         if (SFPP0_ModAbs_sync != SFPP0_ModAbs_reg)
            SFPP0_ModAbs_chgd <= 1'b1;
         if (SFPP0_TxFault_sync != SFPP0_TxFault_reg)
            SFPP0_TxFault_chgd <= 1'b1;
         if (SFPP0_RxLOS_sync != SFPP0_RxLOS_reg)
            SFPP0_RxLOS_chgd <= 1'b1;
      end
   end

   // Latch state changes to SFP1+ pins.
   synchronizer #(.INITIAL_VAL(1'b0)) sfpp1_modabs_sync (
      .clk(clk), .rst(1'b0 /* no reset */), .in(SFPP1_ModAbs), .out(SFPP1_ModAbs_sync));
   synchronizer #(.INITIAL_VAL(1'b0)) sfpp1_txfault_sync (
      .clk(clk), .rst(1'b0 /* no reset */), .in(SFPP1_TxFault), .out(SFPP1_TxFault_sync));
   synchronizer #(.INITIAL_VAL(1'b0)) sfpp1_rxlos_sync (
      .clk(clk), .rst(1'b0 /* no reset */), .in(SFPP1_RxLOS), .out(SFPP1_RxLOS_sync));

   always @(posedge clk) begin
      SFPP1_ModAbs_reg  <= SFPP1_ModAbs_sync;
      SFPP1_TxFault_reg <= SFPP1_TxFault_sync;
      SFPP1_RxLOS_reg   <= SFPP1_RxLOS_sync;
   end

   always @(posedge clk) begin
      if (reset || (rb_rd_stb && (rb_addr == RB_SFPP_STATUS1))) begin
         SFPP1_ModAbs_chgd  <= 1'b0;
         SFPP1_TxFault_chgd <= 1'b0;
         SFPP1_RxLOS_chgd   <= 1'b0;
      end else begin
         if (SFPP1_ModAbs_sync != SFPP1_ModAbs_reg)
            SFPP1_ModAbs_chgd <= 1'b1;
         if (SFPP1_TxFault_sync != SFPP1_TxFault_reg)
            SFPP1_TxFault_chgd <= 1'b1;
         if (SFPP1_RxLOS_sync != SFPP1_RxLOS_reg)
            SFPP1_RxLOS_chgd <= 1'b1;
      end
   end

   //Synchronize ethernet PHY status bits to bus_clk
   //All bits in the bus can be treated as asynchronous
   genvar i;
   generate
   for (i=0; i<16; i=i+1) begin: eth_status_synchronizer_gen
      synchronizer #(.INITIAL_VAL(1'b0)) sfp0_status (
         .clk(clk), .rst(1'b0 /* no reset */), .in(sfp0_phy_status[i]), .out(sfp0_phy_status_sync[i]));
      synchronizer #(.INITIAL_VAL(1'b0)) sfp1_status (
         .clk(clk), .rst(1'b0 /* no reset */), .in(sfp1_phy_status[i]), .out(sfp1_phy_status_sync[i]));
   end
   endgenerate


   wire [1:0] 	  sfpp0_ctrl;

   // SFPP_RS0/1 pins are open drain.
   setting_reg #(.my_addr(SR_SFPP_CTRL0), .awidth(SR_AWIDTH), .width(2), .at_reset(2'b00)) set_sfpp0_ctrl
     (.clk(clk), .rst(reset),
      .strobe(set_stb), .addr(set_addr), .in(set_data),
      .out(sfpp0_ctrl));

   assign SFPP0_RS0 = sfpp0_ctrl[0] ? 1'b0 : 1'bz;
   assign SFPP0_RS1 = sfpp0_ctrl[1] ? 1'b0 : 1'bz;

  wire [1:0] 	  sfpp1_ctrl;

   // SFPP1_RS0/1 pins are open drain.
   setting_reg #(.my_addr(SR_SFPP_CTRL1), .awidth(SR_AWIDTH), .width(2), .at_reset(2'b00)) set_sfpp1_ctrl
     (.clk(clk), .rst(reset),
      .strobe(set_stb), .addr(set_addr), .in(set_data),
      .out(sfpp1_ctrl));

   assign SFPP1_RS0 = sfpp1_ctrl[0] ? 1'b0 : 1'bz;
   assign SFPP1_RS1 = sfpp1_ctrl[1] ? 1'b0 : 1'bz;

   // ////////////////////////////////////////////////////////////////
   // ETH interfaces

   wire [63:0] e01_tdata, e10_tdata;
   wire [3:0]  e01_tuser, e10_tuser;
   wire        e01_tlast, e01_tvalid, e01_tready;
   wire        e10_tlast, e10_tvalid, e10_tready;

`ifdef SFP0_AURORA
   // The packet format over Aurora is CHDR so we don't need any special framing/deframing
   assign {e2v0_tdata, e2v0_tlast, e2v0_tvalid, sfp0_rx_tready} = {sfp0_rx_tdata, sfp0_rx_tlast, sfp0_rx_tvalid, e2v0_tready};
   assign {sfp0_tx_tdata, sfp0_tx_tlast, sfp0_tx_tvalid, v2e0_tready} = {v2e0_tdata, v2e0_tlast, v2e0_tvalid, sfp0_tx_tready};
   assign {zpui0_tdata, zpui0_tlast, zpui0_tvalid, zpuo0_tready} = {64'h0, 1'b0, 1'b0, 1'b1};
   assign {e01_tdata, e01_tlast, e01_tvalid, e10_tready} = {64'h0, 1'b0, 1'b0, 1'b1};
`else
   eth_interface #(.BASE(SR_ETHINT0)) eth_interface0
     (.clk(clk), .reset(reset), .clear(1'b0),
      .set_stb(set_stb), .set_addr(set_addr), .set_data(set_data),
      .eth_tx_tdata(sfp0_tx_tdata), .eth_tx_tuser(sfp0_tx_tuser), .eth_tx_tlast(sfp0_tx_tlast),
      .eth_tx_tvalid(sfp0_tx_tvalid), .eth_tx_tready(sfp0_tx_tready),
      .eth_rx_tdata(sfp0_rx_tdata), .eth_rx_tuser(sfp0_rx_tuser), .eth_rx_tlast(sfp0_rx_tlast),
      .eth_rx_tvalid(sfp0_rx_tvalid), .eth_rx_tready(sfp0_rx_tready),
      .e2v_tdata(e2v0_tdata), .e2v_tlast(e2v0_tlast), .e2v_tvalid(e2v0_tvalid), .e2v_tready(e2v0_tready),
      .v2e_tdata(v2e0_tdata), .v2e_tlast(v2e0_tlast), .v2e_tvalid(v2e0_tvalid), .v2e_tready(v2e0_tready),
      .xo_tdata(e01_tdata), .xo_tuser(e01_tuser), .xo_tlast(e01_tlast), .xo_tvalid(e01_tvalid), .xo_tready(e01_tready),
      .xi_tdata(e10_tdata), .xi_tuser(e10_tuser), .xi_tlast(e10_tlast), .xi_tvalid(e10_tvalid), .xi_tready(e10_tready),
      .e2z_tdata(zpui0_tdata), .e2z_tuser(zpui0_tuser), .e2z_tlast(zpui0_tlast), .e2z_tvalid(zpui0_tvalid), .e2z_tready(zpui0_tready),
      .z2e_tdata(zpuo0_tdata), .z2e_tuser(zpuo0_tuser), .z2e_tlast(zpuo0_tlast), .z2e_tvalid(zpuo0_tvalid), .z2e_tready(zpuo0_tready),
      .debug());
`endif

`ifdef SFP1_AURORA
   // The packet format over Aurora is CHDR so we don't need any special framing/deframing
   assign {e2v1_tdata, e2v1_tlast, e2v1_tvalid, sfp1_rx_tready} = {sfp1_rx_tdata, sfp1_rx_tlast, sfp1_rx_tvalid, e2v1_tready};
   assign {sfp1_tx_tdata, sfp1_tx_tlast, sfp1_tx_tvalid, v2e1_tready} = {v2e1_tdata, v2e1_tlast, v2e1_tvalid, sfp1_tx_tready};
   assign {zpui1_tdata, zpui1_tlast, zpui1_tvalid, zpuo1_tready} = {64'h0, 1'b0, 1'b0, 1'b1};
   assign {e10_tdata, e10_tlast, e10_tvalid, e01_tready} = {64'h0, 1'b0, 1'b0, 1'b1};
`else
   eth_interface #(.BASE(SR_ETHINT1)) eth_interface1
     (.clk(clk), .reset(reset), .clear(1'b0),
      .set_stb(set_stb), .set_addr(set_addr), .set_data(set_data),
      .eth_tx_tdata(sfp1_tx_tdata), .eth_tx_tuser(sfp1_tx_tuser), .eth_tx_tlast(sfp1_tx_tlast),
      .eth_tx_tvalid(sfp1_tx_tvalid), .eth_tx_tready(sfp1_tx_tready),
      .eth_rx_tdata(sfp1_rx_tdata), .eth_rx_tuser(sfp1_rx_tuser), .eth_rx_tlast(sfp1_rx_tlast),
      .eth_rx_tvalid(sfp1_rx_tvalid), .eth_rx_tready(sfp1_rx_tready),
      .e2v_tdata(e2v1_tdata), .e2v_tlast(e2v1_tlast), .e2v_tvalid(e2v1_tvalid), .e2v_tready(e2v1_tready),
      .v2e_tdata(v2e1_tdata), .v2e_tlast(v2e1_tlast), .v2e_tvalid(v2e1_tvalid), .v2e_tready(v2e1_tready),
      .xo_tdata(e10_tdata), .xo_tuser(e10_tuser), .xo_tlast(e10_tlast), .xo_tvalid(e10_tvalid), .xo_tready(e10_tready),
      .xi_tdata(e01_tdata), .xi_tuser(e01_tuser), .xi_tlast(e01_tlast), .xi_tvalid(e01_tvalid), .xi_tready(e01_tready),
      .e2z_tdata(zpui1_tdata), .e2z_tuser(zpui1_tuser), .e2z_tlast(zpui1_tlast), .e2z_tvalid(zpui1_tvalid), .e2z_tready(zpui1_tready),
      .z2e_tdata(zpuo1_tdata), .z2e_tuser(zpuo1_tuser), .z2e_tlast(zpuo1_tlast), .z2e_tvalid(zpuo1_tvalid), .z2e_tready(zpuo1_tready),
      .debug());
`endif

   axi_mux4 #(.PRIO(0), .WIDTH(68)) zpui_mux
     (.clk(clk), .reset(reset), .clear(1'b0),
      .i0_tdata({zpui0_tuser,zpui0_tdata}), .i0_tlast(zpui0_tlast), .i0_tvalid(zpui0_tvalid), .i0_tready(zpui0_tready),
      .i1_tdata({zpui1_tuser,zpui1_tdata}), .i1_tlast(zpui1_tlast), .i1_tvalid(zpui1_tvalid), .i1_tready(zpui1_tready),
      .i2_tdata(68'h0), .i2_tlast(1'b0), .i2_tvalid(1'b0), .i2_tready(),
      .i3_tdata(68'h0), .i3_tlast(1'b0), .i3_tvalid(1'b0), .i3_tready(),
      .o_tdata({zpui_tuser,zpui_tdata}), .o_tlast(zpui_tlast), .o_tvalid(zpui_tvalid), .o_tready(zpui_tready));

   // Demux ZPU to Eth output by the port number in top 8 bits of data on first line
   wire [67:0] 	  zpuo_eth_header;
   wire [1:0] 	  zpuo_eth_dest = (zpuo_eth_header[63:56] == 8'd0) ? 2'b00 : 2'b01;

   axi_demux4 #(.ACTIVE_CHAN(4'b0011), .WIDTH(68)) zpuo_demux
     (.clk(clk), .reset(reset), .clear(1'b0),
      .header(zpuo_eth_header), .dest(zpuo_eth_dest),
      .i_tdata({zpuo_tuser,zpuo_tdata}), .i_tlast(zpuo_tlast), .i_tvalid(zpuo_tvalid), .i_tready(zpuo_tready),
      .o0_tdata({zpuo0_tuser,zpuo0_tdata}), .o0_tlast(zpuo0_tlast), .o0_tvalid(zpuo0_tvalid), .o0_tready(zpuo0_tready),
      .o1_tdata({zpuo1_tuser,zpuo1_tdata}), .o1_tlast(zpuo1_tlast), .o1_tvalid(zpuo1_tvalid), .o1_tready(zpuo1_tready),
      .o2_tdata(), .o2_tlast(), .o2_tvalid(), .o2_tready(1'b1),
      .o3_tdata(), .o3_tlast(), .o3_tvalid(), .o3_tready(1'b1));

   // //////////////////////////////////////////////////////////////////////
   // axi_crossbar ports
<<<<<<< HEAD
   // 0  - ETH0
   // 1  - ETH1
   // 2  - PCIe
   // 3  - CE0
   // ...
   // 15 - CE13
   
  // Base width of crossbar based on fixed components (ethernet, PCIE)
   localparam XBAR_FIXED_PORTS = 3;
   localparam XBAR_NUM_PORTS = XBAR_FIXED_PORTS + NUM_CE;
   
   wire [7:0] local_addr;
   // Dedicated address space readback of xbar stats (up to 16x16)
   wire [`LOG2(XBAR_NUM_PORTS)+`LOG2(XBAR_NUM_PORTS)-1:0] rb_addr_xbar;
=======
   // 0 - ETH0
   // 1 - ETH1
   // 2 - Radio0
   // 3 - Radio1
   // 4 - CE0
   // 5 - CE1
   // 6 - CE2
   // 7 - PCIe

    wire [7:0] local_addr;
>>>>>>> b70a2fbf

   setting_reg #(.my_addr(SR_XB_LOCAL), .awidth(SR_AWIDTH), .width(8)) sr_local_addr
     (.clk(clk),.rst(reset),.strobe(set_stb),.addr(set_addr),
      .in(set_data),.out(local_addr),.changed());

<<<<<<< HEAD
   setting_reg #(.my_addr(SR_RB_ADDR_XBAR), .awidth(SR_AWIDTH), .width(`LOG2(XBAR_NUM_PORTS)+`LOG2(XBAR_NUM_PORTS))) sr_rb_addr_xbar
     (.clk(clk),.rst(reset),.strobe(set_stb),.addr(set_addr),
      .in(set_data),.out(rb_addr_xbar),.changed());
  
   // Note: The custom accelerator inputs / outputs bitwidth grow based on NUM_CE
   axi_crossbar #(
      .FIFO_WIDTH(64), .DST_WIDTH(16), .NUM_INPUTS(XBAR_NUM_PORTS), .NUM_OUTPUTS(XBAR_NUM_PORTS))
   inst_axi_crossbar (
      .clk(clk), .reset(reset), .clear(0),
=======
   localparam  CROSSBAR_IN = 8;
   localparam  CROSSBAR_OUT = 8;

   axi_crossbar #(.FIFO_WIDTH(64), .DST_WIDTH(16), .NUM_INPUTS(CROSSBAR_IN), .NUM_OUTPUTS(CROSSBAR_OUT)) axi_crossbar
     (.clk(clk), .reset(reset), .clear(0),
>>>>>>> b70a2fbf
      .local_addr(local_addr),
      .set_stb(set_stb_xb), .set_addr(set_addr_xb), .set_data(set_data_xb),
      .i_tdata({ce_i_tdata,pcii_tdata,e2v1_tdata,e2v0_tdata}),
      .i_tlast({ce_i_tlast,pcii_tlast,e2v1_tlast,e2v0_tlast}),
      .i_tvalid({ce_i_tvalid,pcii_tvalid,e2v1_tvalid,e2v0_tvalid}),
      .i_tready({ce_i_tready,pcii_tready,e2v1_tready,e2v0_tready}),
      .o_tdata({ce_o_tdata,pcio_tdata,v2e1_tdata,v2e0_tdata}),
      .o_tlast({ce_o_tlast,pcio_tlast,v2e1_tlast,v2e0_tlast}),
      .o_tvalid({ce_o_tvalid,pcio_tvalid,v2e1_tvalid,v2e0_tvalid}),
      .o_tready({ce_o_tready,pcio_tready,v2e1_tready,v2e0_tready}),
      .pkt_present({ce_i_tvalid,pcii_tvalid,e2v1_tvalid,e2v0_tvalid}),
      .rb_rd_stb(rb_rd_stb && (rb_addr == RB_CROSSBAR)),
      .rb_addr(rb_addr_xbar), .rb_data(rb_data_crossbar));

endmodule // bus_int<|MERGE_RESOLUTION|>--- conflicted
+++ resolved
@@ -4,7 +4,6 @@
 
 `ifndef LOG2
 `define LOG2(N) (\
-<<<<<<< HEAD
                  N < 2    ? 0 : \
                  N < 4    ? 1 : \
                  N < 8    ? 2 : \
@@ -19,29 +18,9 @@
 
 module bus_int
   #(
-    parameter dw = 32,            // Data bus width
-    parameter aw = 16,            // Address bus width, for byte addressibility, 16 = 64K byte memory space
-    parameter sw = 4,             // Select width -- 32-bit data bus with 8-bit granularity.
     parameter NUM_CE = 3          // Number of computation engines
-    )
+   )
    (input clk, input reset,
-=======
-                 N < 2 ? 0 : \
-                 N < 4 ? 1 : \
-                 N < 8 ? 2 : \
-                 N < 16 ? 3 : \
-                 N < 32 ? 4 : \
-                 N < 64 ? 5 : \
-       N < 128 ? 6 : \
-       N < 256 ? 7 : \
-       N < 512 ? 8 : \
-       N < 1024 ? 9 : \
-                 10)
-
-module bus_int
-(
-    input clk, input reset,
->>>>>>> b70a2fbf
     output sen, output sclk, output mosi, input miso,
     inout scl0, inout sda0,
     inout scl1, inout sda1,
@@ -53,22 +32,6 @@
     // SFP+ 0
     input SFPP0_ModAbs, input SFPP0_TxFault, input SFPP0_RxLOS, inout SFPP0_RS0, inout SFPP0_RS1,
     // SFP+ 1
-<<<<<<< HEAD
-    input SFPP1_ModAbs,
-    input SFPP1_TxFault, // Current 10G PMA/PCS apparently ignores this signal.
-    input SFPP1_RxLOS,
-    inout SFPP1_RS0,
-    inout SFPP1_RS1,
-    //
-    input [7:0] clock_status,
-    output [7:0] clock_control,
-    // ETH0
-    output [63:0] eth0_tx_tdata, output [3:0] eth0_tx_tuser, output eth0_tx_tlast, output eth0_tx_tvalid, input eth0_tx_tready,
-    input [63:0] eth0_rx_tdata, input [3:0] eth0_rx_tuser, input eth0_rx_tlast, input eth0_rx_tvalid, output eth0_rx_tready,
-    // ETH1
-    output [63:0] eth1_tx_tdata, output [3:0] eth1_tx_tuser, output eth1_tx_tlast, output eth1_tx_tvalid, input eth1_tx_tready,
-    input [63:0] eth1_rx_tdata, input [3:0] eth1_rx_tuser, input eth1_rx_tlast, input eth1_rx_tvalid, output eth1_rx_tready,
-=======
     input SFPP1_ModAbs, input SFPP1_TxFault, input SFPP1_RxLOS, inout SFPP1_RS0, inout SFPP1_RS1,
     // Clock control and status
     input [7:0] clock_status, output [7:0] clock_control,
@@ -93,10 +56,6 @@
     // CE2
     output [63:0] ce2o_tdata, output ce2o_tlast, output ce2o_tvalid, input ce2o_tready,
     input [63:0] ce2i_tdata, input ce2i_tlast, input ce2i_tvalid, output ce2i_tready,
-    //iop2 message fifos
-    output [63:0] o_iop2_msg_tdata, output o_iop2_msg_tvalid, output o_iop2_msg_tlast, input o_iop2_msg_tready,
-    input [63:0] i_iop2_msg_tdata, input i_iop2_msg_tvalid, input i_iop2_msg_tlast, output i_iop2_msg_tready,
->>>>>>> b70a2fbf
     // PCIe
     output [63:0] pcio_tdata, output pcio_tlast, output pcio_tvalid, input pcio_tready,
     input [63:0] pcii_tdata, input pcii_tlast, input pcii_tvalid, output pcii_tready,
@@ -129,17 +88,8 @@
     output sfp1_wb_we,
     input sfp1_wb_int,  // IJB. Nothing to connect this too!! No IRQ controller on x300.
 
-<<<<<<< HEAD
-    input [15:0] eth0_phy_status,
-    input [15:0] eth1_phy_status,
-=======
-    output        set_stb_ext,
-    output [7:0]  set_addr_ext,
-    output [31:0] set_data_ext,
-
     input [15:0] sfp0_phy_status,
     input [15:0] sfp1_phy_status,
->>>>>>> b70a2fbf
 
    // Debug
     output [31:0] debug0,
@@ -560,7 +510,6 @@
 
    // //////////////////////////////////////////////////////////////////////
    // axi_crossbar ports
-<<<<<<< HEAD
    // 0  - ETH0
    // 1  - ETH1
    // 2  - PCIe
@@ -575,24 +524,11 @@
    wire [7:0] local_addr;
    // Dedicated address space readback of xbar stats (up to 16x16)
    wire [`LOG2(XBAR_NUM_PORTS)+`LOG2(XBAR_NUM_PORTS)-1:0] rb_addr_xbar;
-=======
-   // 0 - ETH0
-   // 1 - ETH1
-   // 2 - Radio0
-   // 3 - Radio1
-   // 4 - CE0
-   // 5 - CE1
-   // 6 - CE2
-   // 7 - PCIe
-
-    wire [7:0] local_addr;
->>>>>>> b70a2fbf
 
    setting_reg #(.my_addr(SR_XB_LOCAL), .awidth(SR_AWIDTH), .width(8)) sr_local_addr
      (.clk(clk),.rst(reset),.strobe(set_stb),.addr(set_addr),
       .in(set_data),.out(local_addr),.changed());
 
-<<<<<<< HEAD
    setting_reg #(.my_addr(SR_RB_ADDR_XBAR), .awidth(SR_AWIDTH), .width(`LOG2(XBAR_NUM_PORTS)+`LOG2(XBAR_NUM_PORTS))) sr_rb_addr_xbar
      (.clk(clk),.rst(reset),.strobe(set_stb),.addr(set_addr),
       .in(set_data),.out(rb_addr_xbar),.changed());
@@ -602,13 +538,6 @@
       .FIFO_WIDTH(64), .DST_WIDTH(16), .NUM_INPUTS(XBAR_NUM_PORTS), .NUM_OUTPUTS(XBAR_NUM_PORTS))
    inst_axi_crossbar (
       .clk(clk), .reset(reset), .clear(0),
-=======
-   localparam  CROSSBAR_IN = 8;
-   localparam  CROSSBAR_OUT = 8;
-
-   axi_crossbar #(.FIFO_WIDTH(64), .DST_WIDTH(16), .NUM_INPUTS(CROSSBAR_IN), .NUM_OUTPUTS(CROSSBAR_OUT)) axi_crossbar
-     (.clk(clk), .reset(reset), .clear(0),
->>>>>>> b70a2fbf
       .local_addr(local_addr),
       .set_stb(set_stb_xb), .set_addr(set_addr_xb), .set_data(set_data_xb),
       .i_tdata({ce_i_tdata,pcii_tdata,e2v1_tdata,e2v0_tdata}),
