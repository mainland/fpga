--- conflicted
+++ resolved
@@ -142,13 +142,8 @@
    localparam RB_BIST         = 8'd128;
 
 
-<<<<<<< HEAD
    localparam COMPAT_MAJOR    = 16'd1000;
    localparam COMPAT_MINOR    = 16'd0000;
-=======
-   localparam COMPAT_MAJOR    = 16'h000A;
-   localparam COMPAT_MINOR    = 16'h0000;
->>>>>>> cb61bfc7
 
    wire [31:0] 	  set_data;
    wire [7:0] 	  set_addr;
