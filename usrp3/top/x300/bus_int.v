--- conflicted
+++ resolved
@@ -21,7 +21,7 @@
     parameter dw = 32,            // Data bus width
     parameter aw = 16,            // Address bus width, for byte addressibility, 16 = 64K byte memory space
     parameter sw = 4,             // Select width -- 32-bit data bus with 8-bit granularity.
-    parameter NUM_CE = 3         // Number of computation engines
+    parameter NUM_CE = 3          // Number of computation engines
     )
    (input clk, input reset,
     output sen, output sclk, output mosi, input miso,
@@ -110,7 +110,6 @@
    localparam SR_AWIDTH = 8;
    localparam RB_AWIDTH = 8;
 
-<<<<<<< HEAD
    localparam SR_LEDS         = 8'd00;
    localparam SR_SW_RST       = 8'd01;
    localparam SR_CLOCK_CTRL   = 8'd02;
@@ -123,21 +122,8 @@
    localparam SR_ETHINT1      = 8'd56;
    // Sets the readback bus address dedicated to the xbar
    localparam SR_RB_ADDR_XBAR = 8'd64;
-   // For AXI_DRAM_FIFO debug, not production
-   localparam SR_BIST         = 8'd128;
-=======
-   localparam SR_LEDS       = 8'd00;
-   localparam SR_SW_RST     = 8'd01;
-   localparam SR_CLOCK_CTRL = 8'd02;
-   localparam SR_XB_LOCAL   = 8'd03;
-   localparam SR_SFPP_CTRL0 = 8'd08;
-   localparam SR_SFPP_CTRL1 = 8'd09;
-   localparam SR_SPI        = 8'd32;
-   localparam SR_ETHINT0    = 8'd40;
-   localparam SR_ETHINT1    = 8'd56;
-   localparam SR_DRAM_FIFO0 = 8'd72;    //External to bus_int.v
-   localparam SR_DRAM_FIFO1 = 8'd80;    //External to bus_int.v
->>>>>>> 7a9f3396
+   localparam SR_DRAM_FIFO0   = 8'd72;    //External to bus_int.v
+   localparam SR_DRAM_FIFO1   = 8'd80;    //External to bus_int.v
 
 
    localparam RB_COUNTER      = 8'd00;
@@ -147,29 +133,15 @@
    localparam RB_ETH_TYPE0    = 8'd04;
    localparam RB_ETH_TYPE1    = 8'd05;
    localparam RB_COMPAT_NUM   = 8'd06;
-<<<<<<< HEAD
    localparam RB_NUM_CE       = 8'd07;
-   localparam RB_SFPP_STATUS0 = 8'd08;
-   localparam RB_SFPP_STATUS1 = 8'd09;
-   localparam RB_FIFOFLAGS    = 8'd10;
-   localparam RB_CROSSBAR     = 8'd64;
-   // For AXI_DRAM_FIFO debug, not production
-   localparam RB_BIST         = 8'd128;
-
-
-   localparam COMPAT_MAJOR    = 16'd1000;
-   localparam COMPAT_MINOR    = 16'd0000;
-=======
-   localparam RB_UNUSED0      = 8'd07;  // ** UNUSED **
    localparam RB_SFPP_STATUS0 = 8'd08;
    localparam RB_SFPP_STATUS1 = 8'd09;
    localparam RB_DRAM_FIFO0   = 8'd10;
    localparam RB_DRAM_FIFO1   = 8'd11;
-   localparam RB_CROSSBAR     = 8'd64; // Block of 64 addresses start here.
-
-   localparam COMPAT_MAJOR    = 16'h000F;
-   localparam COMPAT_MINOR    = 16'h0000;
->>>>>>> 7a9f3396
+   localparam RB_CROSSBAR     = 8'd64;
+
+   localparam COMPAT_MAJOR    = 16'd1000;
+   localparam COMPAT_MINOR    = 16'd0000;
 
    wire [31:0] 	  set_data;
    wire [7:0] 	  set_addr;
@@ -377,14 +349,7 @@
        RB_DRAM_FIFO0: rb_data = dram_fifo0_rb_data;
        RB_DRAM_FIFO1: rb_data = dram_fifo1_rb_data;
 
-<<<<<<< HEAD
        RB_CROSSBAR: rb_data = rb_data_crossbar;
-       // AXI_DRAM_FIFO BIST. Not for production.
-       RB_BIST: rb_data = {29'h0,bist_done,bist_fail,bist_start};
-
-=======
-       (RB_CROSSBAR | 6'bxxxxxx): rb_data = rb_data_crossbar;
->>>>>>> 7a9f3396
 
        default: rb_data = 32'h0;
      endcase // case (rb_addr)
