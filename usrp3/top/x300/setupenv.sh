#!/bin/bash

VIVADO_VER=2015.4
DISPLAY_NAME="USRP-X3x0"
REPO_BASE_PATH=$(cd "$(dirname "${BASH_SOURCE[0]}")/../.." && pwd)

<<<<<<< HEAD
# Modelsim specific settings
declare -a MODELSIM_VERSIONS
MODELSIM_VERSIONS=("DE" "SE")
declare -A MODELSIM_VER_PATHS
MODELSIM_VER_PATHS["DE"]="modelsim_dlx"
MODELSIM_VER_PATHS["SE"]="modeltech"
declare -A MODELSIM_VER_BITNESS
MODELSIM_VER_BITNESS["DE"]="32"
MODELSIM_VER_BITNESS["SE"]="64"

# Go through cmd line options
_MODELSIM_REQUESTED=0
for i in "$@"
do
case $i in
    -h|--help)
        help
        return 0
        ;;
    --vivado-path=*)
        VIVADO_BASE_PATH="${i#*=}"
    ;;
    --modelsim-path=*)
        MODELSIM_BASE_PATH="${i#*=}"
        _MODELSIM_REQUESTED=1
    ;;
    *)
        echo "ERROR: Unrecognized option: $i"
        help
        return 1
    ;;
esac
done

# Ensure that the script is sourced
if [[ $BASH_SOURCE = $0 ]]; then
    echo "ERROR: This script must be sourced."
    help
    exit 1
fi

# Vivado environment setup
export VIVADO_PATH=$VIVADO_BASE_PATH/$VIVADO_VER

# Detect platform bitness
if [ "$(uname -m)" = "x86_64" ]; then
    BITNESS="64"
else
    BITNESS="32"
fi

# Source Xilinx scripts
echo "Setting up X3x0 FPGA build environment (${BITNESS}-bit)..."
$VIVADO_PATH/settings${BITNESS}.sh
$VIVADO_PATH/.settings${BITNESS}-Vivado.sh
${VIVADO_PATH/Vivado/Vivado_HLS}/.settings${BITNESS}-Vivado_High_Level_Synthesis.sh
/opt/Xilinx/DocNav/.settings${BITNESS}-DocNav.sh

# Optional Modelsim environment setup
for i in "${MODELSIM_VERSIONS[@]}"
do
    if [ -d $MODELSIM_BASE_PATH/${MODELSIM_VER_PATHS[$i]} ]; then
        export MODELSIM_VER=$i
        export MODELSIM_PATH=$MODELSIM_BASE_PATH/${MODELSIM_VER_PATHS[$i]}/bin
        if [ "${MODELSIM_VER_BITNESS[$i]}" == "64" ]; then
            export MODELSIM_64BIT=1
        else
            export MODELSIM_64BIT=0
        fi
        break;
    fi
done
export SIM_COMPLIBDIR=$VIVADO_PATH/modelsim

function build_simlibs {
    mkdir -p $VIVADO_PATH/modelsim
    pushd $VIVADO_PATH/modelsim
    CMD_PATH=`mktemp XXXXXXXX.vivado_simgen.tcl`
    if [ "$MODELSIM_64BIT" == "1" ]; then
        echo "compile_simlib -force -simulator modelsim -family all -language all -library all -directory $VIVADO_PATH/modelsim" > $CMD_PATH
    else
        echo "compile_simlib -force -simulator modelsim -family all -language all -library all -32 -directory $VIVADO_PATH/modelsim" > $CMD_PATH
    fi
    vivado -mode batch -source $CMD_PATH -nolog -nojournal
    rm -f $CMD_PATH
    popd
}

VIV_HW_UTILS=$REPO_BASE_PATH/tools/scripts/viv_hardware_utils.tcl

function viv_hw_console {
    vivado -mode tcl -source $VIV_HW_UTILS -nolog -nojournal
}

function viv_jtag_list {
    vivado -mode batch -source $VIV_HW_UTILS -nolog -nojournal -tclargs list | grep -v -E '(^$|^#|\*\*)'
}

function viv_jtag_program {
    if [ "$1" == "" ]; then
        echo "Downloads a bitfile to an FPGA device using Vivado"
        echo ""
        echo "Usage: viv_jtag_program <Bitfile Path> [<Device Address> = 0:0]"
        echo "- <Bitfile Path>: Path to a .bit FPGA configuration file"
        echo "- <Device Address>: Address to the device in the form <Target>:<Device>"
        echo "                    Run viv_jtag_list to get a list of connected devices"
        return
    fi
    if [ "$2" == "" ]; then
        vivado -mode batch -source $VIV_HW_UTILS -nolog -nojournal -tclargs program $1 | grep -v -E '(^$|^#|\*\*)'
    else
        vivado -mode batch -source $VIV_HW_UTILS -nolog -nojournal -tclargs program $1 $2 | grep -v -E '(^$|^#|\*\*)'
    fi
}

# Update PATH
export PATH=$(echo ${PATH} | tr ':' '\n' | awk '$0 !~ "/Vivado/"' | paste -sd:)
export PATH=${PATH}:$VIVADO_PATH:$VIVADO_PATH/bin:$MODELSIM_PATH

# Sanity checks
if [ -d "$VIVADO_PATH/bin" ]; then
    echo "- Vivado: Found ($VIVADO_PATH/bin)"
else
    echo "- Vivado: Not found! (ERROR.. Builds and simulations will not work)"
    return 1
fi
if [ -d "$MODELSIM_PATH" ]; then
    echo "- Modelsim: Found ($MODELSIM_VER, ${MODELSIM_VER_BITNESS[$MODELSIM_VER]}-bit, $MODELSIM_PATH)"
    if [ -e "$VIVADO_PATH/modelsim/modelsim.ini" ]; then
        echo "- Modelsim Compiled Libs: Found ($VIVADO_PATH/modelsim)"
    else
        echo "- Modelsim Compiled Libs: Not found! (Run build_simlibs to generate them.)"
    fi
else
    if [ "$_MODELSIM_REQUESTED" -eq 1 ]; then
        echo "- Modelsim: Not found! (WARNING.. Simulations with vsim will not work)"
    fi
fi

# Cleanup
unset MODELSIM_VERSIONS
unset MODELSIM_VER_PATHS
unset MODELSIM_VER_BITNESS

echo
echo "Environment successfully initialized."
return 0
=======
declare -A PRODUCT_ID_MAP
PRODUCT_ID_MAP["X300"]="kintex7/xc7k325t/ffg900/-2"
PRODUCT_ID_MAP["X310"]="kintex7/xc7k410t/ffg900/-2"

source $REPO_BASE_PATH/tools/scripts/setupenv_base.sh
>>>>>>> b8b512d7
<|MERGE_RESOLUTION|>--- conflicted
+++ resolved
@@ -4,158 +4,8 @@
 DISPLAY_NAME="USRP-X3x0"
 REPO_BASE_PATH=$(cd "$(dirname "${BASH_SOURCE[0]}")/../.." && pwd)
 
-<<<<<<< HEAD
-# Modelsim specific settings
-declare -a MODELSIM_VERSIONS
-MODELSIM_VERSIONS=("DE" "SE")
-declare -A MODELSIM_VER_PATHS
-MODELSIM_VER_PATHS["DE"]="modelsim_dlx"
-MODELSIM_VER_PATHS["SE"]="modeltech"
-declare -A MODELSIM_VER_BITNESS
-MODELSIM_VER_BITNESS["DE"]="32"
-MODELSIM_VER_BITNESS["SE"]="64"
-
-# Go through cmd line options
-_MODELSIM_REQUESTED=0
-for i in "$@"
-do
-case $i in
-    -h|--help)
-        help
-        return 0
-        ;;
-    --vivado-path=*)
-        VIVADO_BASE_PATH="${i#*=}"
-    ;;
-    --modelsim-path=*)
-        MODELSIM_BASE_PATH="${i#*=}"
-        _MODELSIM_REQUESTED=1
-    ;;
-    *)
-        echo "ERROR: Unrecognized option: $i"
-        help
-        return 1
-    ;;
-esac
-done
-
-# Ensure that the script is sourced
-if [[ $BASH_SOURCE = $0 ]]; then
-    echo "ERROR: This script must be sourced."
-    help
-    exit 1
-fi
-
-# Vivado environment setup
-export VIVADO_PATH=$VIVADO_BASE_PATH/$VIVADO_VER
-
-# Detect platform bitness
-if [ "$(uname -m)" = "x86_64" ]; then
-    BITNESS="64"
-else
-    BITNESS="32"
-fi
-
-# Source Xilinx scripts
-echo "Setting up X3x0 FPGA build environment (${BITNESS}-bit)..."
-$VIVADO_PATH/settings${BITNESS}.sh
-$VIVADO_PATH/.settings${BITNESS}-Vivado.sh
-${VIVADO_PATH/Vivado/Vivado_HLS}/.settings${BITNESS}-Vivado_High_Level_Synthesis.sh
-/opt/Xilinx/DocNav/.settings${BITNESS}-DocNav.sh
-
-# Optional Modelsim environment setup
-for i in "${MODELSIM_VERSIONS[@]}"
-do
-    if [ -d $MODELSIM_BASE_PATH/${MODELSIM_VER_PATHS[$i]} ]; then
-        export MODELSIM_VER=$i
-        export MODELSIM_PATH=$MODELSIM_BASE_PATH/${MODELSIM_VER_PATHS[$i]}/bin
-        if [ "${MODELSIM_VER_BITNESS[$i]}" == "64" ]; then
-            export MODELSIM_64BIT=1
-        else
-            export MODELSIM_64BIT=0
-        fi
-        break;
-    fi
-done
-export SIM_COMPLIBDIR=$VIVADO_PATH/modelsim
-
-function build_simlibs {
-    mkdir -p $VIVADO_PATH/modelsim
-    pushd $VIVADO_PATH/modelsim
-    CMD_PATH=`mktemp XXXXXXXX.vivado_simgen.tcl`
-    if [ "$MODELSIM_64BIT" == "1" ]; then
-        echo "compile_simlib -force -simulator modelsim -family all -language all -library all -directory $VIVADO_PATH/modelsim" > $CMD_PATH
-    else
-        echo "compile_simlib -force -simulator modelsim -family all -language all -library all -32 -directory $VIVADO_PATH/modelsim" > $CMD_PATH
-    fi
-    vivado -mode batch -source $CMD_PATH -nolog -nojournal
-    rm -f $CMD_PATH
-    popd
-}
-
-VIV_HW_UTILS=$REPO_BASE_PATH/tools/scripts/viv_hardware_utils.tcl
-
-function viv_hw_console {
-    vivado -mode tcl -source $VIV_HW_UTILS -nolog -nojournal
-}
-
-function viv_jtag_list {
-    vivado -mode batch -source $VIV_HW_UTILS -nolog -nojournal -tclargs list | grep -v -E '(^$|^#|\*\*)'
-}
-
-function viv_jtag_program {
-    if [ "$1" == "" ]; then
-        echo "Downloads a bitfile to an FPGA device using Vivado"
-        echo ""
-        echo "Usage: viv_jtag_program <Bitfile Path> [<Device Address> = 0:0]"
-        echo "- <Bitfile Path>: Path to a .bit FPGA configuration file"
-        echo "- <Device Address>: Address to the device in the form <Target>:<Device>"
-        echo "                    Run viv_jtag_list to get a list of connected devices"
-        return
-    fi
-    if [ "$2" == "" ]; then
-        vivado -mode batch -source $VIV_HW_UTILS -nolog -nojournal -tclargs program $1 | grep -v -E '(^$|^#|\*\*)'
-    else
-        vivado -mode batch -source $VIV_HW_UTILS -nolog -nojournal -tclargs program $1 $2 | grep -v -E '(^$|^#|\*\*)'
-    fi
-}
-
-# Update PATH
-export PATH=$(echo ${PATH} | tr ':' '\n' | awk '$0 !~ "/Vivado/"' | paste -sd:)
-export PATH=${PATH}:$VIVADO_PATH:$VIVADO_PATH/bin:$MODELSIM_PATH
-
-# Sanity checks
-if [ -d "$VIVADO_PATH/bin" ]; then
-    echo "- Vivado: Found ($VIVADO_PATH/bin)"
-else
-    echo "- Vivado: Not found! (ERROR.. Builds and simulations will not work)"
-    return 1
-fi
-if [ -d "$MODELSIM_PATH" ]; then
-    echo "- Modelsim: Found ($MODELSIM_VER, ${MODELSIM_VER_BITNESS[$MODELSIM_VER]}-bit, $MODELSIM_PATH)"
-    if [ -e "$VIVADO_PATH/modelsim/modelsim.ini" ]; then
-        echo "- Modelsim Compiled Libs: Found ($VIVADO_PATH/modelsim)"
-    else
-        echo "- Modelsim Compiled Libs: Not found! (Run build_simlibs to generate them.)"
-    fi
-else
-    if [ "$_MODELSIM_REQUESTED" -eq 1 ]; then
-        echo "- Modelsim: Not found! (WARNING.. Simulations with vsim will not work)"
-    fi
-fi
-
-# Cleanup
-unset MODELSIM_VERSIONS
-unset MODELSIM_VER_PATHS
-unset MODELSIM_VER_BITNESS
-
-echo
-echo "Environment successfully initialized."
-return 0
-=======
 declare -A PRODUCT_ID_MAP
 PRODUCT_ID_MAP["X300"]="kintex7/xc7k325t/ffg900/-2"
 PRODUCT_ID_MAP["X310"]="kintex7/xc7k410t/ffg900/-2"
 
-source $REPO_BASE_PATH/tools/scripts/setupenv_base.sh
->>>>>>> b8b512d7
+source $REPO_BASE_PATH/tools/scripts/setupenv_base.sh