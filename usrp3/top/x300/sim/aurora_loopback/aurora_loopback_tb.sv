//
// Copyright 2016 Ettus Research LLC
//


`timescale 1ns/1ps
`define NS_PER_TICK 1
`define NUM_TEST_CASES 13

`include "sim_clks_rsts.vh"
`include "sim_exec_report.vh"
`include "sim_cvita_lib.svh"
`include "sim_axi4_lib.svh"
`include "sim_set_rb_lib.svh"

module aurora_loopback_tb();
  `TEST_BENCH_INIT("aurora_loopback_tb",`NUM_TEST_CASES,`NS_PER_TICK)

  // Define all clocks and resets
  `DEFINE_CLK(XG_CLK_P, 1000/156.25, 50)  //156.25MHz GT transceiver clock
  `DEFINE_RESET(GSR, 0, 100)              //100ns for GSR to deassert

  wire XG_CLK_N = ~XG_CLK_P;
  wire SFP_LN0_P, SFP_LN0_N, SFP_LN1_P, SFP_LN1_N;

  localparam PACKET_MODE = 0;

  // Aurora Loopback Topology:
  //
  // TB Simulus ====> |------------|       |----------------|
  //                  | Aurora MAC | <===> | Aurora PCS/PMA | <====>||
  // TB Checker <==== |------------|       |----------------|       || Loopback through
  //                                                                ||
  //            ====> |------------|       |----------------|       || perfect serial channel
  // Loopback   |     | Aurora MAC | <===> | Aurora PCS/PMA | <====>||
  //            <==== |------------|       |----------------|

  // Initialize DUT
  wire aurora_refclk, aurora_init_clk;
  wire m_user_clk, s_user_clk;
  wire m_user_rst, s_user_rst;
  wire m_channel_up, s_channel_up;
  wire m_hard_err, s_hard_err;
  wire m_soft_err, s_soft_err;

  aurora_phy_clk_gen aurora_clk_gen_i (
    .areset(GSR),
    .refclk_p(XG_CLK_P),
    .refclk_n(XG_CLK_N),
    .refclk(aurora_refclk),
    .clk156(),
    .init_clk(aurora_init_clk)
  );

  wire [63:0] m_i_tdata, m_o_tdata;
  wire        m_i_tvalid, m_i_tready, m_o_tvalid;
  wire [63:0] s_i_tdata, s_o_tdata;
  wire        s_i_tvalid, s_i_tready, s_o_tvalid;
  wire [63:0] loop_tdata;
  wire        loop_tlast, loop_tvalid, loop_tready;
  wire [31:0] m_overruns, s_overruns;
  wire [31:0] m_soft_errors, s_soft_errors;
  reg         m_bist_gen, m_bist_check, s_bist_loopback;
  reg  [5:0]  m_bist_rate;
  wire        m_bist_locked;
  wire [47:0] m_bist_samps, m_bist_errors;

<<<<<<< HEAD
=======

>>>>>>> b5da13c2
  cvita_master m_tx_chdr (.clk(m_user_clk));
  cvita_slave m_rx_chdr (.clk(s_user_clk));

  aurora_phy_x1 #(.SIMULATION(1)) aurora_phy_master_i (
    // Resets
    .areset(GSR),
    // Clocks
    .refclk(aurora_refclk),
    .user_clk(m_user_clk),
    .init_clk(aurora_init_clk),
    .user_rst(m_user_rst),
    // GTX Serial I/O
    .tx_p(SFP_LN0_P), .tx_n(SFP_LN0_N),
    .rx_p(SFP_LN1_P), .rx_n(SFP_LN1_N),
    // AXI4-Stream TX Interface
    .s_axis_tdata(m_i_tdata), .s_axis_tvalid(m_i_tvalid), .s_axis_tready(m_i_tready),
    // AXI4-Stream RX Interface
    .m_axis_tdata(m_o_tdata), .m_axis_tvalid(m_o_tvalid),
    // AXI4-Lite Config Interface
    .s_axi_awaddr(32'h0), .s_axi_araddr(32'h0), .s_axi_awvalid(1'b0), .s_axi_awready(),
    .s_axi_wdata(32'h0), .s_axi_wvalid(1'b0), .s_axi_wstrb(1'b0), .s_axi_wready(),
    .s_axi_bvalid(), .s_axi_bresp(), .s_axi_bready(1'b1),
    .s_axi_arready(), .s_axi_arvalid(1'b0),
    .s_axi_rdata(), .s_axi_rvalid(), .s_axi_rresp(), .s_axi_rready(1'b1),
    // Status and Error Reporting Interface
    .channel_up(m_channel_up), .hard_err(m_hard_err), .soft_err(m_soft_err)
  );

  aurora_axis_mac #(.PACKET_MODE(PACKET_MODE), .BIST_ENABLED(1)) aurora_mac_master_i (
    // Clocks and resets
    .phy_clk(m_user_clk), .phy_rst(m_user_rst),
    .sys_clk(m_user_clk), .sys_rst(m_user_rst),
    // PHY Interface
    .phy_s_axis_tdata(m_o_tdata), .phy_s_axis_tvalid(m_o_tvalid),
    .phy_m_axis_tdata(m_i_tdata), .phy_m_axis_tvalid(m_i_tvalid), .phy_m_axis_tready(m_i_tready),
    // User Interface
    .s_axis_tdata(m_tx_chdr.axis.tdata), .s_axis_tlast(m_tx_chdr.axis.tlast),
    .s_axis_tvalid(m_tx_chdr.axis.tvalid), .s_axis_tready(m_tx_chdr.axis.tready),
    .m_axis_tdata(m_rx_chdr.axis.tdata), .m_axis_tlast(m_rx_chdr.axis.tlast),
    .m_axis_tvalid(m_rx_chdr.axis.tvalid), .m_axis_tready(m_rx_chdr.axis.tready),
    // Misc PHY
    .channel_up(m_channel_up), .hard_err(m_hard_err), .soft_err(m_soft_err),
    .overruns(m_overruns), .soft_errors(m_soft_errors),
    //BIST
    .bist_gen_en(m_bist_gen), .bist_checker_en(m_bist_check), .bist_loopback_en(1'b0), .bist_gen_rate(m_bist_rate),
    .bist_checker_locked(m_bist_locked), .bist_checker_samps(m_bist_samps), .bist_checker_errors(m_bist_errors)
  );

  aurora_phy_x1 #(.SIMULATION(1)) aurora_phy_slave_i (
    // Resets
    .areset(GSR),
    // Clocks
    .refclk(aurora_refclk),
    .user_clk(s_user_clk),
    .init_clk(aurora_init_clk),
    .user_rst(s_user_rst),
    // GTX Serial I/O
    .tx_p(SFP_LN1_P), .tx_n(SFP_LN1_N),
    .rx_p(SFP_LN0_P), .rx_n(SFP_LN0_N),
    // AXI4-Stream TX Interface
    .s_axis_tdata(s_i_tdata), .s_axis_tvalid(s_i_tvalid), .s_axis_tready(s_i_tready),
    // AXI4-Stream RX Interface
    .m_axis_tdata(s_o_tdata), .m_axis_tvalid(s_o_tvalid),
    // AXI4-Lite Config Interface
    // AXI4-Lite Config Interface
    .s_axi_awaddr(32'h0), .s_axi_araddr(32'h0), .s_axi_awvalid(1'b0), .s_axi_awready(),
    .s_axi_wdata(32'h0), .s_axi_wvalid(1'b0), .s_axi_wstrb(1'b0), .s_axi_wready(),
    .s_axi_bvalid(), .s_axi_bresp(), .s_axi_bready(1'b1),
    .s_axi_arready(), .s_axi_arvalid(1'b0),
    .s_axi_rdata(), .s_axi_rvalid(), .s_axi_rresp(), .s_axi_rready(1'b1),
    // Status and Error Reporting Interface
    .channel_up(s_channel_up), .hard_err(s_hard_err), .soft_err(s_soft_err)
  );

  aurora_axis_mac #(.PACKET_MODE(PACKET_MODE), .BIST_ENABLED(1)) aurora_mac_slave_i (
    // Clocks and resets
    .phy_clk(s_user_clk), .phy_rst(s_user_rst),
    .sys_clk(s_user_clk), .sys_rst(s_user_rst),
    // PHY Interface
    .phy_s_axis_tdata(s_o_tdata), .phy_s_axis_tvalid(s_o_tvalid),
    .phy_m_axis_tdata(s_i_tdata), .phy_m_axis_tvalid(s_i_tvalid), .phy_m_axis_tready(s_i_tready),
    // User Interface
    .s_axis_tdata(loop_tdata), .s_axis_tlast(loop_tlast),
    .s_axis_tvalid(~s_bist_loopback & loop_tvalid), .s_axis_tready(loop_tready),
    .m_axis_tdata(loop_tdata), .m_axis_tlast(loop_tlast),
    .m_axis_tvalid(loop_tvalid), .m_axis_tready(~s_bist_loopback & loop_tready),
    // Misc PHY
    .channel_up(s_channel_up), .hard_err(s_hard_err), .soft_err(s_soft_err),
    .overruns(s_overruns), .soft_errors(s_soft_errors),
    //BIST
    .bist_gen_en(1'b0), .bist_checker_en(1'b0), .bist_loopback_en(s_bist_loopback), .bist_gen_rate(6'd0),
    .bist_checker_locked(), .bist_checker_samps(), .bist_checker_errors()
  );

  //Testbench variables
  cvita_hdr_t   header, header_out;
  cvita_stats_t stats;
  logic [63:0]  crc_cache;

  //------------------------------------------
  //Main thread for testbench execution
  //------------------------------------------
  initial begin : tb_main
    string s;
    `TEST_CASE_START("Wait for reset");
    while (GSR) @(posedge XG_CLK_P);
    `TEST_CASE_DONE((~GSR));

    m_bist_gen <= 1'b0;
    m_bist_rate <= 6'd0;
    m_bist_check <= 1'b0;
    s_bist_loopback <= 1'b0;

    m_tx_chdr.push_bubble();

    `TEST_CASE_START("Wait for master channel to come up");
    while (m_channel_up !== 1'b1) @(posedge m_user_clk);
    `TEST_CASE_DONE(1'b1);

    `TEST_CASE_START("Wait for slave channel to come up");
    while (s_channel_up !== 1'b1) @(posedge s_user_clk);
    `TEST_CASE_DONE(1'b1);

    `TEST_CASE_START("Run PRBS BIST");
    s_bist_loopback <= PACKET_MODE;
    @(posedge m_user_clk);
    m_bist_rate <= 6'd60;
    m_bist_gen <= 1'b1;
    m_bist_check <= 1'b1;
    @(posedge m_user_clk);
    while (m_bist_locked !== 1'b1) @(posedge m_user_clk);
    repeat (512) @(posedge m_user_clk);
    `ASSERT_ERROR(m_bist_samps>256, "BIST: Num samples incorrect");
    `ASSERT_ERROR(m_bist_errors===36'd0, "BIST: Errors!");
    @(posedge m_user_clk);
    m_bist_gen <= 1'b0;
    repeat (256) @(posedge m_user_clk);
    m_bist_check <= 1'b0;
    `TEST_CASE_DONE(1'b1);

    header = '{
      pkt_type:DATA, has_time:0, eob:0, seqnum:12'h666,
      length:0, src_sid:$random, dst_sid:$random, timestamp:64'h0};

    `TEST_CASE_START("Fill up empty FIFO then drain (short packet)");
      m_rx_chdr.axis.tready = 0;
      m_tx_chdr.push_ramp_pkt(16, 64'd0, 64'h100, header);
      m_rx_chdr.axis.tready = 1;
      m_rx_chdr.wait_for_pkt_get_info(header_out, stats);
      `ASSERT_ERROR(stats.count==16,            "Bad packet: Length mismatch");
<<<<<<< HEAD
      `ASSERT_ERROR(header.src_sid==header_out.src_sid, "Bad packet: Wrong Src SID");
      `ASSERT_ERROR(header.dst_sid==header_out.dst_sid, "Bad packet: Wrong Dst SID");
=======
      $sformat(s, "Bad packet: Wrong SID. Expected: %08x, Actual: %08x",
        {header.src_sid,header.dst_sid},{header_out.src_sid,header_out.dst_sid});
      `ASSERT_ERROR({header.src_sid,header.dst_sid}=={header_out.src_sid,header_out.dst_sid}, s);
>>>>>>> b5da13c2
    `TEST_CASE_DONE(1);

    `TEST_CASE_START("Fill up empty FIFO then drain (long packet)");
      m_rx_chdr.axis.tready = 0;
      m_tx_chdr.push_ramp_pkt(256, 64'd0, 64'h100, header);
      m_rx_chdr.axis.tready = 1;
      m_rx_chdr.wait_for_pkt_get_info(header_out, stats);
      `ASSERT_ERROR(stats.count==256,           "Bad packet: Length mismatch");
<<<<<<< HEAD
      `ASSERT_ERROR(header.src_sid==header_out.src_sid, "Bad packet: Wrong Src SID");
      `ASSERT_ERROR(header.dst_sid==header_out.dst_sid, "Bad packet: Wrong Dst SID");
    `TEST_CASE_DONE(1);

    header = '{
      pkt_type:DATA, has_time:1, eob:0, seqnum:12'h666,
=======
      $sformat(s, "Bad packet: Wrong SID. Expected: %08x, Actual: %08x",
        {header.src_sid,header.dst_sid},{header_out.src_sid,header_out.dst_sid});
      `ASSERT_ERROR({header.src_sid,header.dst_sid}=={header_out.src_sid,header_out.dst_sid}, s);
    `TEST_CASE_DONE(1);

    header = '{
      pkt_type:DATA, has_time:1, eob:0, seqnum:12'h666, 
>>>>>>> b5da13c2
      length:0, src_sid:$random, dst_sid:$random, timestamp:64'h0};

    `TEST_CASE_START("Concurrent read and write (single packet)");
      m_rx_chdr.axis.tready = 1;
      fork
        begin
          m_tx_chdr.push_ramp_pkt(1000, 64'd0, 64'h100, header);
        end
        begin
          m_rx_chdr.wait_for_pkt_get_info(header_out, stats);
        end
      join
    crc_cache = stats.crc;    //Cache CRC for future test cases
    `ASSERT_ERROR(stats.count==1001, "Bad packet: Length mismatch");
    `TEST_CASE_DONE(1);

    `TEST_CASE_START("Concurrent read and write (multiple packets)");
      m_rx_chdr.axis.tready = 1;
      fork
        begin
          repeat (20) begin
            m_tx_chdr.push_ramp_pkt(20, 64'd0, 64'h100, header);
            m_tx_chdr.push_bubble();
          end
        end
        begin
          repeat (20) begin
            m_rx_chdr.wait_for_pkt_get_info(header_out, stats);
            `ASSERT_ERROR(stats.count==21,      "Bad packet: Length mismatch");
            `ASSERT_ERROR(crc_cache==stats.crc, "Bad packet: Wrong CRC");
          end
        end
      join
    `TEST_CASE_DONE(1);

    `TEST_CASE_START("Validate no drops (master)");
    `TEST_CASE_DONE((m_overruns === 32'd0));

    `TEST_CASE_START("Validate no drops (slave)");
    `TEST_CASE_DONE((s_overruns === 32'd0));

    s_bist_loopback <= 1'b1;

    `TEST_CASE_START("Run PRBS BIST (Loopback Mode)");
    @(posedge m_user_clk);
    m_bist_gen <= 1'b1;
    m_bist_rate <= 6'd60;
    m_bist_check <= 1'b1;
    @(posedge m_user_clk);
    while (m_bist_locked !== 1'b1) @(posedge m_user_clk);
    repeat (512) @(posedge m_user_clk);
    `ASSERT_ERROR(m_bist_samps>256, "BIST: Num samples incorrect");
    `ASSERT_ERROR(m_bist_errors===36'd0, "BIST: Errors!");
    @(posedge m_user_clk);
    m_bist_gen <= 1'b0;
    repeat (256) @(posedge m_user_clk);
    m_bist_check <= 1'b0;
    `TEST_CASE_DONE(1'b1);

    s_bist_loopback <= 1'b0;

    `TEST_CASE_START("Validate no drops (master)");
    `TEST_CASE_DONE((m_overruns === 32'd0));

    `TEST_CASE_START("Validate no drops (slave)");
    `TEST_CASE_DONE((s_overruns === 32'd0));

    `TEST_BENCH_DONE;
  end

endmodule<|MERGE_RESOLUTION|>--- conflicted
+++ resolved
@@ -65,10 +65,7 @@
   wire        m_bist_locked;
   wire [47:0] m_bist_samps, m_bist_errors;
 
-<<<<<<< HEAD
-=======
-
->>>>>>> b5da13c2
+
   cvita_master m_tx_chdr (.clk(m_user_clk));
   cvita_slave m_rx_chdr (.clk(s_user_clk));
 
@@ -219,14 +216,9 @@
       m_rx_chdr.axis.tready = 1;
       m_rx_chdr.wait_for_pkt_get_info(header_out, stats);
       `ASSERT_ERROR(stats.count==16,            "Bad packet: Length mismatch");
-<<<<<<< HEAD
-      `ASSERT_ERROR(header.src_sid==header_out.src_sid, "Bad packet: Wrong Src SID");
-      `ASSERT_ERROR(header.dst_sid==header_out.dst_sid, "Bad packet: Wrong Dst SID");
-=======
       $sformat(s, "Bad packet: Wrong SID. Expected: %08x, Actual: %08x",
         {header.src_sid,header.dst_sid},{header_out.src_sid,header_out.dst_sid});
       `ASSERT_ERROR({header.src_sid,header.dst_sid}=={header_out.src_sid,header_out.dst_sid}, s);
->>>>>>> b5da13c2
     `TEST_CASE_DONE(1);
 
     `TEST_CASE_START("Fill up empty FIFO then drain (long packet)");
@@ -235,14 +227,6 @@
       m_rx_chdr.axis.tready = 1;
       m_rx_chdr.wait_for_pkt_get_info(header_out, stats);
       `ASSERT_ERROR(stats.count==256,           "Bad packet: Length mismatch");
-<<<<<<< HEAD
-      `ASSERT_ERROR(header.src_sid==header_out.src_sid, "Bad packet: Wrong Src SID");
-      `ASSERT_ERROR(header.dst_sid==header_out.dst_sid, "Bad packet: Wrong Dst SID");
-    `TEST_CASE_DONE(1);
-
-    header = '{
-      pkt_type:DATA, has_time:1, eob:0, seqnum:12'h666,
-=======
       $sformat(s, "Bad packet: Wrong SID. Expected: %08x, Actual: %08x",
         {header.src_sid,header.dst_sid},{header_out.src_sid,header_out.dst_sid});
       `ASSERT_ERROR({header.src_sid,header.dst_sid}=={header_out.src_sid,header_out.dst_sid}, s);
@@ -250,7 +234,6 @@
 
     header = '{
       pkt_type:DATA, has_time:1, eob:0, seqnum:12'h666, 
->>>>>>> b5da13c2
       length:0, src_sid:$random, dst_sid:$random, timestamp:64'h0};
 
     `TEST_CASE_START("Concurrent read and write (single packet)");
