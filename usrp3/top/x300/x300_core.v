
module x300_core
  (
   input radio_clk,
   input radio_rst,
   input bus_clk,
   input bus_rst,
   output [3:0] sw_rst,
   // Radio 0
   inout [31:0] fp_gpio,
   input [31:0] rx0,
   output [31:0] tx0,
   inout [31:0] db_gpio0,
   output [7:0] sen0,
   output sclk0,
   output mosi0,
   input miso0,
   output [2:0] radio_led0,
   output reg [7:0] radio_misc0,
   output sync_dacs_radio0,
   // Radio 1
   input [31:0] rx1,
   output [31:0] tx1,
   inout [31:0] db_gpio1,
   output [7:0] sen1,
   output sclk1,
   output mosi1,
   input miso1,
   output [2:0] radio_led1,
   output reg [7:0] radio_misc1,
   output sync_dacs_radio1,
   // Radio shared misc
   inout db_scl,
   inout db_sda,
   // Clock control
   input ext_ref_clk,
   output [1:0] clock_ref_sel,
   output [1:0] clock_misc_opt,
   input [1:0] LMK_Status,
   input LMK_Holdover, input LMK_Lock, output LMK_Sync,
   output LMK_SEN, output LMK_SCLK, output LMK_MOSI,
   // SFP+ pins
   inout SFPP0_SCL,
   inout SFPP0_SDA,
   inout SFPP0_RS0,
   inout SFPP0_RS1,
   input SFPP0_ModAbs,
   input SFPP0_TxFault,
   input SFPP0_RxLOS,
   output SFPP0_TxDisable,   // Assert low to enable transmitter.

   inout SFPP1_SCL,
   inout SFPP1_SDA,
   inout SFPP1_RS0,
   inout SFPP1_RS1,
   input SFPP1_ModAbs,
   input SFPP1_TxFault,
   input SFPP1_RxLOS,
   output SFPP1_TxDisable,   // Assert low to enable transmitter.
   // MDIO
   output mdc0,
   output mdio_in0,
   input mdio_out0,
   input [15:0] eth0_phy_status,
   output mdc1,
   output mdio_in1,
   input mdio_out1,
   input [15:0] eth1_phy_status,

`ifdef ETH10G_PORT0
   // XGMII
   input xgmii_clk0,
   output [63:0] xgmii_txd0,
   output [7:0]  xgmii_txc0,
   input [63:0] xgmii_rxd0,
   input [7:0]  xgmii_rxc0,
   input xge_phy_resetdone0,
`else
   // GMII
   input gmii_clk0,
   output [7:0] gmii_txd0,
   output gmii_tx_en0,
   output gmii_tx_er0,
   input [7:0] gmii_rxd0,
   input gmii_rx_dv0,
   input gmii_rx_er0,
`endif // !`ifdef

`ifdef ETH10G_PORT1
   // XGMII
   input xgmii_clk1,
   output [63:0] xgmii_txd1,
   output [7:0]  xgmii_txc1,
   input [63:0] xgmii_rxd1,
   input [7:0]  xgmii_rxc1,
   input xge_phy_resetdone1,
`else
   // GMII
   input gmii_clk1,
   output [7:0] gmii_txd1,
   output gmii_tx_en1,
   output gmii_tx_er1,
   input [7:0] gmii_rxd1,
   input gmii_rx_dv1,
   input gmii_rx_er1,
`endif // !`ifdef

   // Time
   input pps,
   output [1:0] pps_select,
   output pps_out_enb,
   output gps_txd,
   input gps_rxd,
   // Debug UART
   input debug_rxd,
   output debug_txd,

   //
   // AXI4 (128b@250MHz) interface to DDR3 controller
   //
   `ifndef NO_DRAM_FIFOS
   input           ddr3_axi_clk,
   input           ddr3_axi_rst,
   input           ddr3_running,
   // Write Address Ports
   output  [3:0]   ddr3_axi_awid,
   output  [31:0]  ddr3_axi_awaddr,
   output  [7:0]   ddr3_axi_awlen,
   output  [2:0]   ddr3_axi_awsize,
   output  [1:0]   ddr3_axi_awburst,
   output  [0:0]   ddr3_axi_awlock,
   output  [3:0]   ddr3_axi_awcache,
   output  [2:0]   ddr3_axi_awprot,
   output  [3:0]   ddr3_axi_awqos,
   output          ddr3_axi_awvalid,
   input           ddr3_axi_awready,
   // Write Data Ports
   output  [127:0] ddr3_axi_wdata,
   output  [15:0]  ddr3_axi_wstrb,
   output          ddr3_axi_wlast,
   output          ddr3_axi_wvalid,
   input           ddr3_axi_wready,
   // Write Response Ports
   output          ddr3_axi_bready,
   input [3:0]     ddr3_axi_bid,
   input [1:0]     ddr3_axi_bresp,
   input           ddr3_axi_bvalid,
   // Read Address Ports
   output  [3:0]   ddr3_axi_arid,
   output  [31:0]  ddr3_axi_araddr,
   output  [7:0]   ddr3_axi_arlen,
   output  [2:0]   ddr3_axi_arsize,
   output  [1:0]   ddr3_axi_arburst,
   output  [0:0]   ddr3_axi_arlock,
   output  [3:0]   ddr3_axi_arcache,
   output  [2:0]   ddr3_axi_arprot,
   output  [3:0]   ddr3_axi_arqos,
   output          ddr3_axi_arvalid,
   input           ddr3_axi_arready,
   // Read Data Ports
   output          ddr3_axi_rready,
   input [3:0]     ddr3_axi_rid,
   input [127:0]   ddr3_axi_rdata,
   input [1:0]     ddr3_axi_rresp,
   input           ddr3_axi_rlast,
   input           ddr3_axi_rvalid,
   `endif //  `ifndef NO_DRAM_FIFOS

   //iop2 message fifos
   output [63:0] o_iop2_msg_tdata,
   output o_iop2_msg_tvalid,
   output o_iop2_msg_tlast,
   input o_iop2_msg_tready,
   input [63:0] i_iop2_msg_tdata,
   input i_iop2_msg_tvalid,
   input i_iop2_msg_tlast,
   output i_iop2_msg_tready,

   //PCIe
   output [63:0] pcio_tdata,
   output pcio_tlast,
   output pcio_tvalid,
   input pcio_tready,
   input [63:0] pcii_tdata,
   input pcii_tlast,
   input pcii_tvalid,
   output pcii_tready,

   // Debug
   output [7:0] led_misc,
   output [31:0] debug0,
   output [31:0] debug1,
   output [127:0] debug2
   );

   wire [63:0] eth0_rx_tdata, eth0_tx_tdata;
   wire [3:0]  eth0_rx_tuser, eth0_tx_tuser;
   wire        eth0_rx_tlast, eth0_tx_tlast, eth0_rx_tvalid, eth0_tx_tvalid, eth0_rx_tready, eth0_tx_tready;

   wire [63:0] eth1_rx_tdata, eth1_tx_tdata;
   wire [3:0]  eth1_rx_tuser, eth1_tx_tuser;
   wire        eth1_rx_tlast, eth1_tx_tlast, eth1_rx_tvalid, eth1_tx_tvalid, eth1_rx_tready, eth1_tx_tready;

   wire [63:0] r0i_tdata, r0o_tdata, r1i_tdata, r1o_tdata;
   wire        r0i_tlast, r0o_tlast, r1i_tlast, r1o_tlast;
   wire        r0i_tvalid, r0o_tvalid, r1i_tvalid, r1o_tvalid;
   wire        r0i_tready, r0o_tready, r1i_tready, r1o_tready;

   wire [63:0] r0_tx_tdata_bi, r0_tx_tdata_bo, r1_tx_tdata_bi, r1_tx_tdata_bo;
   wire        r0_tx_tlast_bi, r0_tx_tlast_bo, r1_tx_tlast_bi, r1_tx_tlast_bo;
   wire        r0_tx_tvalid_bi, r0_tx_tvalid_bo, r1_tx_tvalid_bi, r1_tx_tvalid_bo;
   wire        r0_tx_tready_bi, r0_tx_tready_bo, r1_tx_tready_bi, r1_tx_tready_bo;

   // Radio Misc outputs before pipeline.
   wire [7:0]  misc_outs0, misc_outs1;

   // assign eth1_tx_tready = 1'b1;
   //  assign eth1_rx_tvalid = 1'b0;

   wire [63:0] debug_r0, debug_r1;

`ifndef NO_DRAM_FIFOS
   //////////////////////////////////////////////////////////
   //
   // AXI BUS declarations.
   //
   //////////////////////////////////////////////////////////
   //
   // AXI4 MM bus 0
   wire 	 s00_axi_awready;
   wire 	 s00_axi_wready;
   wire 	 s00_axi_bvalid;
   wire 	 s00_axi_arready;
   wire 	 s00_axi_rlast;
   wire 	 s00_axi_rvalid;
   wire 	 s00_axi_awvalid;
   wire 	 s00_axi_wlast;
   wire 	 s00_axi_wvalid;
   wire 	 s00_axi_bready;
   wire 	 s00_axi_arvalid;
   wire 	 s00_axi_rready;
   wire [0 : 0]  s00_axi_bid;
   wire [1 : 0]  s00_axi_bresp;
   wire [0 : 0]  s00_axi_buser;
   wire [0 : 0]  s00_axi_rid;
   wire [63 : 0] s00_axi_rdata;
   wire [1 : 0]  s00_axi_rresp;
   wire [0 : 0]  s00_axi_ruser;
   wire [0 : 0]  s00_axi_awid;
   wire [31 : 0] s00_axi_awaddr;
   wire [7 : 0]  s00_axi_awlen;
   wire [2 : 0]  s00_axi_awsize;
   wire [1 : 0]  s00_axi_awburst;
   wire [0 : 0]  s00_axi_awlock;
   wire [3 : 0]  s00_axi_awcache;
   wire [2 : 0]  s00_axi_awprot;
   wire [3 : 0]  s00_axi_awqos;
   wire [3 : 0]  s00_axi_awregion;
   wire [0 : 0]  s00_axi_awuser;
   wire [63 : 0] s00_axi_wdata;
   wire [7 : 0]  s00_axi_wstrb;
   wire [0 : 0]  s00_axi_wuser;
   wire [0 : 0]  s00_axi_arid;
   wire [31 : 0] s00_axi_araddr;
   wire [7 : 0]  s00_axi_arlen;
   wire [2 : 0]  s00_axi_arsize;
   wire [1 : 0]  s00_axi_arburst;
   wire [0 : 0]  s00_axi_arlock;
   wire [3 : 0]  s00_axi_arcache;
   wire [2 : 0]  s00_axi_arprot;
   wire [3 : 0]  s00_axi_arqos;
   wire [3 : 0]  s00_axi_arregion;
   wire [0 : 0]  s00_axi_aruser;

   // AXI4 MM bus 1
   wire 	 s01_axi_awready;
   wire 	 s01_axi_wready;
   wire 	 s01_axi_bvalid;
   wire 	 s01_axi_arready;
   wire 	 s01_axi_rlast;
   wire 	 s01_axi_rvalid;
   wire 	 s01_axi_awvalid;
   wire 	 s01_axi_wlast;
   wire 	 s01_axi_wvalid;
   wire 	 s01_axi_bready;
   wire 	 s01_axi_arvalid;
   wire 	 s01_axi_rready;
   wire [0 : 0]  s01_axi_bid;
   wire [1 : 0]  s01_axi_bresp;
   wire [0 : 0]  s01_axi_buser;
   wire [0 : 0]  s01_axi_rid;
   wire [63 : 0] s01_axi_rdata;
   wire [1 : 0]  s01_axi_rresp;
   wire [0 : 0]  s01_axi_ruser;
   wire [0 : 0]  s01_axi_awid;
   wire [31 : 0] s01_axi_awaddr;
   wire [7 : 0]  s01_axi_awlen;
   wire [2 : 0]  s01_axi_awsize;
   wire [1 : 0]  s01_axi_awburst;
   wire [0 : 0]  s01_axi_awlock;
   wire [3 : 0]  s01_axi_awcache;
   wire [2 : 0]  s01_axi_awprot;
   wire [3 : 0]  s01_axi_awqos;
   wire [3 : 0]  s01_axi_awregion;
   wire [0 : 0]  s01_axi_awuser;
   wire [63 : 0] s01_axi_wdata;
   wire [7 : 0]  s01_axi_wstrb;
   wire [0 : 0]  s01_axi_wuser;
   wire [0 : 0]  s01_axi_arid;
   wire [31 : 0] s01_axi_araddr;
   wire [7 : 0]  s01_axi_arlen;
   wire [2 : 0]  s01_axi_arsize;
   wire [1 : 0]  s01_axi_arburst;
   wire [0 : 0]  s01_axi_arlock;
   wire [3 : 0]  s01_axi_arcache;
   wire [2 : 0]  s01_axi_arprot;
   wire [3 : 0]  s01_axi_arqos;
   wire [3 : 0]  s01_axi_arregion;
   wire [0 : 0]  s01_axi_aruser;

`endif //  `ifndef NO_DRAM_FIFOS


   //------------------------------------------------------------------
   // Wishbone Slave Interface(s)
   //------------------------------------------------------------------
   localparam  dw  = 32;  // Data bus width
   localparam  aw  = 16;  // Address bus width, for byte addressibility, 16 = 64K byte memory space
   localparam  sw  = 4;   // Select width -- 32-bit data bus with 8-bit granularity.

   wire [dw-1:0] s4_dat_i;
   wire [dw-1:0] s4_dat_o;
   wire [aw-1:0] s4_adr;
   wire [sw-1:0] s4_sel;
   wire 	 s4_ack;
   wire 	 s4_stb;
   wire 	 s4_cyc;
   wire 	 s4_we;
   wire 	 s4_int;

   wire [dw-1:0] s5_dat_i;
   wire [dw-1:0] s5_dat_o;
   wire [aw-1:0] s5_adr;
   wire [sw-1:0] s5_sel;
   wire 	 s5_ack;
   wire 	 s5_stb;
   wire 	 s5_cyc;
   wire 	 s5_we;
   wire 	 s5_int;

   // AXI_DRAM_FIFO BIST. Not for production code.
   wire [63:0] 	 bist_i_tdata;
   wire 	 bist_i_tvalid;
   wire 	 bist_i_tready;
   wire 	 bist_i_tlast;

   wire [63:0] 	 bist_o_tdata;
   wire 	 bist_o_tvalid;
   wire 	 bist_o_tready;
   wire 	 bist_o_tlast;

   wire 	 bist_done;
   wire 	 bist_start;
   wire 	 bist_fail;
   wire [15:0] 	 bist_control;




<<<<<<< HEAD
  /////////////////////////////////////////////////////////////////////////////////
  // PPS synchronization logic
  /////////////////////////////////////////////////////////////////////////////////
  //PPS input signals will be flopped in via the 10MHz reference clock.
  //Its assumed that the radio clock, which is derived from the 10MHz,
  //will be able to flop this captured PPS signal without metastability.
  //And that the relation of the radio clock to this ref clock will be
  //consistent enough across multiple units to use for this purpose.
  reg [1:0] pps_del;
  always @(posedge ext_ref_clk)  pps_del[1:0] <= {pps_del[0], pps};

  //PPS detection - toggle pps_detect on each PPS rising edge.
  reg pps_detect;
  always @(posedge ext_ref_clk) begin
    if (pps_del == 2'b01) pps_detect <= ~pps_detect;
  end
  
  
  //////////////////////////////////////////////////////////////////////////////////////////////
  // RFNoC
  //////////////////////////////////////////////////////////////////////////////////////////////

  // Included automatically instantiated CEs sources file created by RFNoC mod tool
  `ifdef RFNOC_X300
    `include "rfnoc_ce_auto_inst_x300.v"
  `else
    `include "rfnoc_ce_auto_inst_x310.v"
  `endif

  /////////////////////////////////////////////////////////////////////////////////
  // Bus Int containing soft CPU control and crossbar for RFNoC
  /////////////////////////////////////////////////////////////////////////////////
  bus_int #(.NUM_CE(NUM_CE)) inst_bus_int (
    .clk(bus_clk), .reset(bus_rst),
    .sen(LMK_SEN), .sclk(LMK_SCLK), .mosi(LMK_MOSI), .miso(1'b0),
    .scl0(SFPP0_SCL), .sda0(SFPP0_SDA),
    .scl1(db_scl), .sda1(db_sda),
    .scl2(SFPP1_SCL), .sda2(SFPP1_SDA),
    .gps_txd(gps_txd), .gps_rxd(gps_rxd),
    .debug_txd(debug_txd), .debug_rxd(debug_rxd),
    .leds(led_misc), .sw_rst(sw_rst),
    // SFP 0
    .SFPP0_ModAbs(SFPP0_ModAbs),.SFPP0_TxFault(SFPP0_TxFault),.SFPP0_RxLOS(SFPP0_RxLOS),
    .SFPP0_RS0(SFPP0_RS0), .SFPP0_RS1(SFPP0_RS1),
    // SFP 1
    .SFPP1_ModAbs(SFPP1_ModAbs),.SFPP1_TxFault(SFPP1_TxFault),.SFPP1_RxLOS(SFPP1_RxLOS),
    .SFPP1_RS0(SFPP1_RS0), .SFPP1_RS1(SFPP1_RS1),
    //clocky locky misc
    .clock_status({pps_detect, LMK_Holdover, LMK_Lock, LMK_Status}),
    .clock_control({clock_misc_opt[1:0], pps_out_enb, pps_select[1:0], clock_ref_sel[1:0]}),
    // Eth0
    .eth0_tx_tdata(eth0_tx_tdata), .eth0_tx_tuser(eth0_tx_tuser), .eth0_tx_tlast(eth0_tx_tlast),
    .eth0_tx_tvalid(eth0_tx_tvalid), .eth0_tx_tready(eth0_tx_tready),
    .eth0_rx_tdata(eth0_rx_tdata), .eth0_rx_tuser(eth0_rx_tuser), .eth0_rx_tlast(eth0_rx_tlast),
    .eth0_rx_tvalid(eth0_rx_tvalid), .eth0_rx_tready(eth0_rx_tready),
    // Eth1
    .eth1_tx_tdata(eth1_tx_tdata), .eth1_tx_tuser(eth1_tx_tuser), .eth1_tx_tlast(eth1_tx_tlast),
    .eth1_tx_tvalid(eth1_tx_tvalid), .eth1_tx_tready(eth1_tx_tready),
    .eth1_rx_tdata(eth1_rx_tdata), .eth1_rx_tuser(eth1_rx_tuser), .eth1_rx_tlast(eth1_rx_tlast),
    .eth1_rx_tvalid(eth1_rx_tvalid), .eth1_rx_tready(eth1_rx_tready),
    // Radio 0
    .r0o_tdata(r0i_tdata), .r0o_tlast(r0i_tlast), .r0o_tready(r0i_tready), .r0o_tvalid(r0i_tvalid),
    .r0i_tdata(r0o_tdata), .r0i_tlast(r0o_tlast), .r0i_tready(r0o_tready), .r0i_tvalid(r0o_tvalid),
    // Radio 1
    .r1o_tdata(r1i_tdata), .r1o_tlast(r1i_tlast), .r1o_tready(r1i_tready), .r1o_tvalid(r1i_tvalid),
    .r1i_tdata(r1o_tdata), .r1i_tlast(r1o_tlast), .r1i_tready(r1o_tready), .r1i_tvalid(r1o_tvalid),
    // CE0
    .ce_o_tdata(ce_flat_o_tdata), .ce_o_tlast(ce_o_tlast), .ce_o_tvalid(ce_o_tvalid), .ce_o_tready(ce_o_tready),
    .ce_i_tdata(ce_flat_i_tdata), .ce_i_tlast(ce_i_tlast), .ce_i_tvalid(ce_i_tvalid), .ce_i_tready(ce_i_tready),
    // IoP2 Msgs
    .o_iop2_msg_tdata(o_iop2_msg_tdata), .o_iop2_msg_tvalid(o_iop2_msg_tvalid), .o_iop2_msg_tlast(o_iop2_msg_tlast), .o_iop2_msg_tready(o_iop2_msg_tready),
    .i_iop2_msg_tdata(i_iop2_msg_tdata), .i_iop2_msg_tvalid(i_iop2_msg_tvalid), .i_iop2_msg_tlast(i_iop2_msg_tlast), .i_iop2_msg_tready(i_iop2_msg_tready),
    // PCIe
    .pcio_tdata(pcio_tdata), .pcio_tlast(pcio_tlast), .pcio_tvalid(pcio_tvalid), .pcio_tready(pcio_tready),
    .pcii_tdata(pcii_tdata), .pcii_tlast(pcii_tlast), .pcii_tvalid(pcii_tvalid), .pcii_tready(pcii_tready),
    // Wishbone Slave Interface(s)
    .s4_dat_i(s4_dat_i),
    .s4_dat_o(s4_dat_o),
    .s4_adr(s4_adr),
    .s4_sel(s4_sel),
    .s4_ack(s4_ack),
    .s4_stb(s4_stb),
    .s4_cyc(s4_cyc),
    .s4_we(s4_we),
    .s4_int(s4_int),
    .s5_dat_i(s5_dat_i),
    .s5_dat_o(s5_dat_o),
    .s5_adr(s5_adr),
    .s5_sel(s5_sel),
    .s5_ack(s5_ack),
    .s5_stb(s5_stb),
    .s5_cyc(s5_cyc),
    .s5_we(s5_we),
    .s5_int(s5_int),
    // AXI_DRAM_FIFO BIST. Not for production.
    .bist_start(bist_start),
    .bist_control(bist_control),
    .bist_done(bist_done),
    .bist_fail(bist_fail),
    // Debug
    .fifo_flags({r0_tx_tready_bo,r0_tx_tready_bi,r1_tx_tready_bo,r1_tx_tready_bi}),
    .debug0(debug0), .debug1(debug1), .debug2(debug2));
=======
    /////////////////////////////////////////////////////////////////////////////////
    // PPS synchronization logic
    /////////////////////////////////////////////////////////////////////////////////
    //PPS input signals will be flopped in via the 10MHz reference clock.
    //Its assumed that the radio clock, which is derived from the 10MHz,
    //will be able to flop this captured PPS signal without metastability.
    //And that the relation of the radio clock to this ref clock will be
    //consistent enough across multiple units to use for this purpose.
    reg [1:0] pps_del;
    always @(posedge ext_ref_clk)  pps_del[1:0] <= {pps_del[0], pps};

    //PPS detection - toggle pps_detect on each PPS rising edge.
    reg pps_detect;
    always @(posedge ext_ref_clk) begin
        if (pps_del == 2'b01) pps_detect <= ~pps_detect;
    end

   /////////////////////////////////////////////////////////////////////////////////
   // Bus Int containing soft CPU control, routing fabric
   /////////////////////////////////////////////////////////////////////////////////
   bus_int bus_int
     (.clk(bus_clk), .reset(bus_rst),
      .sen(LMK_SEN), .sclk(LMK_SCLK), .mosi(LMK_MOSI), .miso(1'b0),
      .scl0(SFPP0_SCL), .sda0(SFPP0_SDA),
      .scl1(db_scl), .sda1(db_sda),
      .scl2(SFPP1_SCL), .sda2(SFPP1_SDA),
      .gps_txd(gps_txd), .gps_rxd(gps_rxd),
      .debug_txd(debug_txd), .debug_rxd(debug_rxd),
      .leds(led_misc), .sw_rst(sw_rst),
      // SFP 0
      .SFPP0_ModAbs(SFPP0_ModAbs),.SFPP0_TxFault(SFPP0_TxFault),.SFPP0_RxLOS(SFPP0_RxLOS),
      .SFPP0_RS0(SFPP0_RS0), .SFPP0_RS1(SFPP0_RS1),
      // SFP 1
      .SFPP1_ModAbs(SFPP1_ModAbs),.SFPP1_TxFault(SFPP1_TxFault),.SFPP1_RxLOS(SFPP1_RxLOS),
      .SFPP1_RS0(SFPP1_RS0), .SFPP1_RS1(SFPP1_RS1),
      //clocky locky misc
      .clock_status({pps_detect, LMK_Holdover, LMK_Lock, LMK_Status}),
      .clock_control({clock_misc_opt[1:0], pps_out_enb, pps_select[1:0], clock_ref_sel[1:0]}),
      // Eth0
      .eth0_tx_tdata(eth0_tx_tdata), .eth0_tx_tuser(eth0_tx_tuser), .eth0_tx_tlast(eth0_tx_tlast),
      .eth0_tx_tvalid(eth0_tx_tvalid), .eth0_tx_tready(eth0_tx_tready),
      .eth0_rx_tdata(eth0_rx_tdata), .eth0_rx_tuser(eth0_rx_tuser), .eth0_rx_tlast(eth0_rx_tlast),
      .eth0_rx_tvalid(eth0_rx_tvalid), .eth0_rx_tready(eth0_rx_tready),
      // Eth1
      .eth1_tx_tdata(eth1_tx_tdata), .eth1_tx_tuser(eth1_tx_tuser), .eth1_tx_tlast(eth1_tx_tlast),
      .eth1_tx_tvalid(eth1_tx_tvalid), .eth1_tx_tready(eth1_tx_tready),
      .eth1_rx_tdata(eth1_rx_tdata), .eth1_rx_tuser(eth1_rx_tuser), .eth1_rx_tlast(eth1_rx_tlast),
      .eth1_rx_tvalid(eth1_rx_tvalid), .eth1_rx_tready(eth1_rx_tready),
      // Radio 0
      .r0o_tdata(r0i_tdata), .r0o_tlast(r0i_tlast), .r0o_tready(r0i_tready), .r0o_tvalid(r0i_tvalid),
      .r0i_tdata(r0o_tdata), .r0i_tlast(r0o_tlast), .r0i_tready(r0o_tready), .r0i_tvalid(r0o_tvalid),
      // Radio 1
      .r1o_tdata(r1i_tdata), .r1o_tlast(r1i_tlast), .r1o_tready(r1i_tready), .r1o_tvalid(r1i_tvalid),
      .r1i_tdata(r1o_tdata), .r1i_tlast(r1o_tlast), .r1i_tready(r1o_tready), .r1i_tvalid(r1o_tvalid),
      // CE0
      .ce0o_tdata(ce0o_tdata), .ce0o_tlast(ce0o_tlast), .ce0o_tvalid(ce0o_tvalid), .ce0o_tready(ce0o_tready),
      .ce0i_tdata(ce0i_tdata), .ce0i_tlast(ce0i_tlast), .ce0i_tvalid(ce0i_tvalid), .ce0i_tready(ce0i_tready),
      // CE 1
      .ce1o_tdata(ce1o_tdata), .ce1o_tlast(ce1o_tlast), .ce1o_tvalid(ce1o_tvalid), .ce1o_tready(ce1o_tready),
      .ce1i_tdata(ce1i_tdata), .ce1i_tlast(ce1i_tlast), .ce1i_tvalid(ce1i_tvalid), .ce1i_tready(ce1i_tready),
      // CE 2
      .ce2o_tdata(ce2o_tdata), .ce2o_tlast(ce2o_tlast), .ce2o_tvalid(ce2o_tvalid), .ce2o_tready(ce2o_tready),
      .ce2i_tdata(ce2i_tdata), .ce2i_tlast(ce2i_tlas), .ce2i_tvalid(ce2i_tvalid), .ce2i_tready(ce2i_tready),
      // IoP2 Msgs
      .o_iop2_msg_tdata(o_iop2_msg_tdata), .o_iop2_msg_tvalid(o_iop2_msg_tvalid), .o_iop2_msg_tlast(o_iop2_msg_tlast), .o_iop2_msg_tready(o_iop2_msg_tready),
      .i_iop2_msg_tdata(i_iop2_msg_tdata), .i_iop2_msg_tvalid(i_iop2_msg_tvalid), .i_iop2_msg_tlast(i_iop2_msg_tlast), .i_iop2_msg_tready(i_iop2_msg_tready),
      // PCIe
      .pcio_tdata(pcio_tdata), .pcio_tlast(pcio_tlast), .pcio_tvalid(pcio_tvalid), .pcio_tready(pcio_tready),
      .pcii_tdata(pcii_tdata), .pcii_tlast(pcii_tlast), .pcii_tvalid(pcii_tvalid), .pcii_tready(pcii_tready),
      // Wishbone Slave Interface(s)
      .s4_dat_i(s4_dat_i),
      .s4_dat_o(s4_dat_o),
      .s4_adr(s4_adr),
      .s4_sel(s4_sel),
      .s4_ack(s4_ack),
      .s4_stb(s4_stb),
      .s4_cyc(s4_cyc),
      .s4_we(s4_we),
      .s4_int(s4_int),
      .s5_dat_i(s5_dat_i),
      .s5_dat_o(s5_dat_o),
      .s5_adr(s5_adr),
      .s5_sel(s5_sel),
      .s5_ack(s5_ack),
      .s5_stb(s5_stb),
      .s5_cyc(s5_cyc),
      .s5_we(s5_we),
      .s5_int(s5_int),
      //Status signals
      .eth0_phy_status(eth0_phy_status),
      .eth1_phy_status(eth1_phy_status),

      // AXI_DRAM_FIFO BIST. Not for production.
      .bist_start(bist_start),
      .bist_control(bist_control),
      .bist_done(bist_done),
      .bist_fail(bist_fail),
      // Debug
      .fifo_flags({r0_tx_tready_bo,r0_tx_tready_bi,r1_tx_tready_bo,r1_tx_tready_bi}),
      .debug0(debug0), .debug1(debug1), .debug2(debug2));

   //////////////////////////////////////////////////////////////////////////////////////////////
   //
   // AXI Loopbacks as place holders for CE's
   //
   ///////////////////////////////////////////////////////////////////////////////////////////////
   axi_loopback axi_loopback_ce0
     (
      .clk(bus_clk),
      .reset(bus_rst),
      // Input AXIS
      .i_tdata(ce0o_tdata),
      .i_tlast(ce0o_tlast),
      .i_tvalid(ce0o_tvalid),
      .i_tready(ce0o_tready),
      // Output AXIS
      .o_tdata(ce0i_tdata),
      .o_tlast(ce0i_tlast),
      .o_tvalid(ce0i_tvalid),
      .o_tready(ce0i_tready)
      );

   axi_loopback axi_loopback_ce1
     (
      .clk(bus_clk),
      .reset(bus_rst),
      // Input AXIS
      .i_tdata(ce1o_tdata),
      .i_tlast(ce1o_tlast),
      .i_tvalid(ce1o_tvalid),
      .i_tready(ce1o_tready),
      // Output AXIS
      .o_tdata(ce1i_tdata),
      .o_tlast(ce1i_tlast),
      .o_tvalid(ce1i_tvalid),
      .o_tready(ce1i_tready)
      );

   axi_loopback axi_loopback_ce2
     (
      .clk(bus_clk),
      .reset(bus_rst),
      // Input AXIS
      .i_tdata(ce2o_tdata),
      .i_tlast(ce2o_tlast),
      .i_tvalid(ce2o_tvalid),
      .i_tready(ce2o_tready),
      // Output AXIS
      .o_tdata(ce2i_tdata),
      .o_tlast(ce2i_tlast),
      .o_tvalid(ce2i_tvalid),
      .o_tready(ce2i_tready)
      );
>>>>>>> cb61bfc7

   /////////////////////////////////////////////////////////////////////////////////////////////
   //
   // Radio 0
   //
   /////////////////////////////////////////////////////////////////////////////////////////////

`ifndef DELETE_DSP0
 `define DELETE_DSP0 0
`endif

   radio #(
           .CHIPSCOPE(0),
           .DELETE_DSP(`DELETE_DSP0),
           .RADIO_NUM(0),
           .DATA_FIFO_SIZE(10),
           .MSG_FIFO_SIZE(9)
           )
   radio0
     (
      .radio_clk(radio_clk), .radio_rst(radio_rst),
      .rx(rx0), .tx(tx0), .db_gpio(db_gpio0), .fp_gpio(fp_gpio),
      .sen(sen0), .sclk(sclk0), .mosi(mosi0), .miso(miso0),
      .misc_outs(misc_outs0), .leds(radio_led0),
      .bus_clk(bus_clk), .bus_rst(bus_rst),
      .in_tdata(r0i_tdata), .in_tlast(r0i_tlast), .in_tvalid(r0i_tvalid), .in_tready(r0i_tready),
      .out_tdata(r0o_tdata), .out_tlast(r0o_tlast), .out_tvalid(r0o_tvalid), .out_tready(r0o_tready),
      .tx_tdata_bo(r0_tx_tdata_bo), .tx_tlast_bo(r0_tx_tlast_bo),
      .tx_tvalid_bo(r0_tx_tvalid_bo), .tx_tready_bo(r0_tx_tready_bo),
      .tx_tdata_bi(r0_tx_tdata_bi), .tx_tlast_bi(r0_tx_tlast_bi),
      .tx_tvalid_bi(r0_tx_tvalid_bi), .tx_tready_bi(r0_tx_tready_bi),
      .pps(pps_del[1]), .sync_dacs(sync_dacs_radio0),
      .debug(debug_r0)
      );

     always @(posedge radio_clk)
       radio_misc0 <= misc_outs0;

   /////////////////////////////////////////////////////////////////////////////////////////////
   //
   // Radio 1
   //
   /////////////////////////////////////////////////////////////////////////////////////////////

`ifndef DELETE_DSP1
 `define DELETE_DSP1 0
`endif

   radio #(
           .CHIPSCOPE(0),
           .DELETE_DSP(`DELETE_DSP1),
           .RADIO_NUM(1),
           .DATA_FIFO_SIZE(10),
           .MSG_FIFO_SIZE(9)
           )
   radio1
     (
      .radio_clk(radio_clk), .radio_rst(radio_rst),
      .rx(rx1), .tx(tx1), .db_gpio(db_gpio1),
      .sen(sen1), .sclk(sclk1), .mosi(mosi1), .miso(miso1),
      .misc_outs(misc_outs1), .leds(radio_led1),
      .bus_clk(bus_clk), .bus_rst(bus_rst),
      .in_tdata(r1i_tdata), .in_tlast(r1i_tlast), .in_tvalid(r1i_tvalid), .in_tready(r1i_tready),
      .out_tdata(r1o_tdata), .out_tlast(r1o_tlast), .out_tvalid(r1o_tvalid), .out_tready(r1o_tready),
      .tx_tdata_bo(r1_tx_tdata_bo), .tx_tlast_bo(r1_tx_tlast_bo),
      .tx_tvalid_bo(r1_tx_tvalid_bo), .tx_tready_bo(r1_tx_tready_bo),
      .tx_tdata_bi(r1_tx_tdata_bi), .tx_tlast_bi(r1_tx_tlast_bi),
      .tx_tvalid_bi(r1_tx_tvalid_bi), .tx_tready_bi(r1_tx_tready_bi),
      .pps(pps_del[1]), .sync_dacs(sync_dacs_radio1),
      .debug(debug_r1)
      );

   always @(posedge radio_clk)
     radio_misc1 <= misc_outs1;

   /////////////////////////////////////////////////////////////////////////////////////////////
   //
   // Ethernet
   //
   /////////////////////////////////////////////////////////////////////////////////////////////
`ifdef ETH10G_PORT0
   xge_mac_wrapper
     #(.PORTNUM(8'h0))
   xge_mac_wrapper_port0
     (
      // XGMII
      .xgmii_clk(xgmii_clk0),
      .xgmii_txd(xgmii_txd0),
      .xgmii_txc(xgmii_txc0),
      .xgmii_rxd(xgmii_rxd0),
      .xgmii_rxc(xgmii_rxc0),
      // MDIO
      .mdc(mdc0),
      .mdio_in(mdio_in0),
      .mdio_out(mdio_out0),
      // Wishbone I/F
      .wb_adr_i(s4_adr),               // To wishbone_if0 of wishbone_if.v
      .wb_clk_i(bus_clk),              // To sync_clk_wb0 of sync_clk_wb.v, ...
      .wb_cyc_i(s4_cyc),               // To wishbone_if0 of wishbone_if.v
      .wb_dat_i(s4_dat_o),             // To wishbone_if0 of wishbone_if.v
      .wb_rst_i(bus_rst),              // To sync_clk_wb0 of sync_clk_wb.v, ...
      .wb_stb_i(s4_stb),               // To wishbone_if0 of wishbone_if.v
      .wb_we_i(s4_we),                 // To wishbone_if0 of wishbone_if.v
      .wb_ack_o(s4_ack),               // From wishbone_if0 of wishbone_if.v
      .wb_dat_o(s4_dat_i),             // From wishbone_if0 of wishbone_if.v
      .wb_int_o(s4_int),               // From wishbone_if0 of wishbone_if.v
      // Client FIFO Interfaces
      .sys_clk(bus_clk),
      .reset(bus_rst),          // From sys_clk domain.
      .rx_tdata(eth0_rx_tdata),
      .rx_tuser(eth0_rx_tuser),
      .rx_tlast(eth0_rx_tlast),
      .rx_tvalid(eth0_rx_tvalid),
      .rx_tready(eth0_rx_tready),
      .tx_tdata(eth0_tx_tdata),
      .tx_tuser(eth0_tx_tuser),                // Bit[3] (error) is ignored for now.
      .tx_tlast(eth0_tx_tlast),
      .tx_tvalid(eth0_tx_tvalid),
      .tx_tready(eth0_tx_tready),
      // Other
      .phy_ready(xge_phy_resetdone0),
      // Debug
      .debug_rx(),
      .debug_tx());

`else
   simple_gemac_wrapper #(.RX_FLOW_CTRL(0), .PORTNUM(8'd0)) simple_gemac_wrapper_port0
     (.clk125(gmii_clk0), .reset(sw_rst[0]),
      .GMII_GTX_CLK(), .GMII_TX_EN(gmii_tx_en0), .GMII_TX_ER(gmii_tx_er0), .GMII_TXD(gmii_txd0),
      .GMII_RX_CLK(gmii_clk0), .GMII_RX_DV(gmii_rx_dv0), .GMII_RX_ER(gmii_rx_er0), .GMII_RXD(gmii_rxd0),

      .sys_clk(bus_clk),
      .rx_tdata(eth0_rx_tdata), .rx_tuser(eth0_rx_tuser), .rx_tlast(eth0_rx_tlast), .rx_tvalid(eth0_rx_tvalid), .rx_tready(eth0_rx_tready),
      .tx_tdata(eth0_tx_tdata), .tx_tuser(eth0_tx_tuser), .tx_tlast(eth0_tx_tlast), .tx_tvalid(eth0_tx_tvalid), .tx_tready(eth0_tx_tready),
      // MDIO
      .mdc(mdc0),
      .mdio_in(mdio_in0),
      .mdio_out(mdio_out0),
      // Wishbone I/F
      .wb_adr_i(s4_adr),               // To wishbone_if0 of wishbone_if.v
      .wb_clk_i(bus_clk),              // To sync_clk_wb0 of sync_clk_wb.v, ...
      .wb_cyc_i(s4_cyc),               // To wishbone_if0 of wishbone_if.v
      .wb_dat_i(s4_dat_o),             // To wishbone_if0 of wishbone_if.v
      .wb_rst_i(bus_rst),              // To sync_clk_wb0 of sync_clk_wb.v, ...
      .wb_stb_i(s4_stb),               // To wishbone_if0 of wishbone_if.v
      .wb_we_i(s4_we),                 // To wishbone_if0 of wishbone_if.v
      .wb_ack_o(s4_ack),               // From wishbone_if0 of wishbone_if.v
      .wb_dat_o(s4_dat_i),             // From wishbone_if0 of wishbone_if.v
      .wb_int_o(s4_int),               // From wishbone_if0 of wishbone_if.v
      // Debug
      .debug_tx(), .debug_rx()
      );
`endif // !`ifdef ETH10G_PORT0


 `ifdef ETH10G_PORT1
   xge_mac_wrapper
     #(.PORTNUM(8'h1))
   xge_mac_wrapper_port1
     (
      // XGMII
      .xgmii_clk(xgmii_clk1),
      .xgmii_txd(xgmii_txd1),
      .xgmii_txc(xgmii_txc1),
      .xgmii_rxd(xgmii_rxd1),
      .xgmii_rxc(xgmii_rxc1),
      // MDIO
      .mdc(mdc1),
      .mdio_in(mdio_in1),
      .mdio_out(mdio_out1),
      // Wishbone I/F
      .wb_adr_i(s5_adr),               // To wishbone_if0 of wishbone_if.v
      .wb_clk_i(bus_clk),              // To sync_clk_wb0 of sync_clk_wb.v, ...
      .wb_cyc_i(s5_cyc),               // To wishbone_if0 of wishbone_if.v
      .wb_dat_i(s5_dat_o),             // To wishbone_if0 of wishbone_if.v
      .wb_rst_i(bus_rst),              // To sync_clk_wb0 of sync_clk_wb.v, ...
      .wb_stb_i(s5_stb),               // To wishbone_if0 of wishbone_if.v
      .wb_we_i(s5_we),                 // To wishbone_if0 of wishbone_if.v
      .wb_ack_o(s5_ack),               // From wishbone_if0 of wishbone_if.v
      .wb_dat_o(s5_dat_i),             // From wishbone_if0 of wishbone_if.v
      .wb_int_o(s5_int),               // From wishbone_if0 of wishbone_if.v
      // Client FIFO Interfaces
      .sys_clk(bus_clk),
      .reset(bus_rst),          // From sys_clk domain.
      .rx_tdata(eth1_rx_tdata),
      .rx_tuser(eth1_rx_tuser),
      .rx_tlast(eth1_rx_tlast),
      .rx_tvalid(eth1_rx_tvalid),
      .rx_tready(eth1_rx_tready),
      .tx_tdata(eth1_tx_tdata),
      .tx_tuser(eth1_tx_tuser),                // Bit[3] (error) is ignored for now.
      .tx_tlast(eth1_tx_tlast),
      .tx_tvalid(eth1_tx_tvalid),
      .tx_tready(eth1_tx_tready),
      // Other
      .phy_ready(xge_phy_resetdone1),
      // Debug
      .debug_rx(),
      .debug_tx());

`else
   simple_gemac_wrapper #(.RX_FLOW_CTRL(0), .PORTNUM(8'd1)) simple_gemac_wrapper_port1
     (.clk125(gmii_clk1), .reset(sw_rst[0]),
      .GMII_GTX_CLK(), .GMII_TX_EN(gmii_tx_en1), .GMII_TX_ER(gmii_tx_er1), .GMII_TXD(gmii_txd1),
      .GMII_RX_CLK(gmii_clk1), .GMII_RX_DV(gmii_rx_dv1), .GMII_RX_ER(gmii_rx_er1), .GMII_RXD(gmii_rxd1),

      .sys_clk(bus_clk),
      .rx_tdata(eth1_rx_tdata), .rx_tuser(eth1_rx_tuser), .rx_tlast(eth1_rx_tlast), .rx_tvalid(eth1_rx_tvalid), .rx_tready(eth1_rx_tready),
      .tx_tdata(eth1_tx_tdata), .tx_tuser(eth1_tx_tuser), .tx_tlast(eth1_tx_tlast), .tx_tvalid(eth1_tx_tvalid), .tx_tready(eth1_tx_tready),
      // MDIO
      .mdc(mdc1),
      .mdio_in(mdio_in1),
      .mdio_out(mdio_out1),
      // Wishbone I/F
      .wb_adr_i(s5_adr),               // To wishbone_if0 of wishbone_if.v
      .wb_clk_i(bus_clk),              // To sync_clk_wb0 of sync_clk_wb.v, ...
      .wb_cyc_i(s5_cyc),               // To wishbone_if0 of wishbone_if.v
      .wb_dat_i(s5_dat_o),             // To wishbone_if0 of wishbone_if.v
      .wb_rst_i(bus_rst),              // To sync_clk_wb0 of sync_clk_wb.v, ...
      .wb_stb_i(s5_stb),               // To wishbone_if0 of wishbone_if.v
      .wb_we_i(s5_we),                 // To wishbone_if0 of wishbone_if.v
      .wb_ack_o(s5_ack),               // From wishbone_if0 of wishbone_if.v
      .wb_dat_o(s5_dat_i),             // From wishbone_if0 of wishbone_if.v
      .wb_int_o(s5_int),               // From wishbone_if0 of wishbone_if.v
      // Debug
      .debug_tx(), .debug_rx());
`endif

`ifndef NO_DRAM_FIFOS
   ///////////////////////////////////////////////////////////////////////////////////
   //
   // AXI Crossbar 2:1 (64bit@250MHz Slave-> 128bit@250MHz Master).
   // Uses 512 entry FIFO's internally and packet mode is enabled to minimize bus stalls.
   //
   ///////////////////////////////////////////////////////////////////////////////////
   axi_intercon_2x64_128 axi_intercon_2x64_128_i
     (
      .INTERCONNECT_ACLK(ddr3_axi_clk), // input INTERCONNECT_ACLK
      .INTERCONNECT_ARESETN(~ddr3_axi_rst), // input INTERCONNECT_ARESETN
      //
      .S00_AXI_ARESET_OUT_N(), // output S00_AXI_ARESET_OUT_N
      .S00_AXI_ACLK(ddr3_axi_clk), // input S00_AXI_ACLK
      .S00_AXI_AWID(s00_axi_awid), // input [0 : 0] S00_AXI_AWID
      .S00_AXI_AWADDR(s00_axi_awaddr), // input [31 : 0] S00_AXI_AWADDR
      .S00_AXI_AWLEN(s00_axi_awlen), // input [7 : 0] S00_AXI_AWLEN
      .S00_AXI_AWSIZE(s00_axi_awsize), // input [2 : 0] S00_AXI_AWSIZE
      .S00_AXI_AWBURST(s00_axi_awburst), // input [1 : 0] S00_AXI_AWBURST
      .S00_AXI_AWLOCK(s00_axi_awlock), // input S00_AXI_AWLOCK
      .S00_AXI_AWCACHE(s00_axi_awcache), // input [3 : 0] S00_AXI_AWCACHE
      .S00_AXI_AWPROT(s00_axi_awprot), // input [2 : 0] S00_AXI_AWPROT
      .S00_AXI_AWQOS(s00_axi_awqos), // input [3 : 0] S00_AXI_AWQOS
      .S00_AXI_AWVALID(s00_axi_awvalid), // input S00_AXI_AWVALID
      .S00_AXI_AWREADY(s00_axi_awready), // output S00_AXI_AWREADY
      .S00_AXI_WDATA(s00_axi_wdata), // input [63 : 0] S00_AXI_WDATA
      .S00_AXI_WSTRB(s00_axi_wstrb), // input [7 : 0] S00_AXI_WSTRB
      .S00_AXI_WLAST(s00_axi_wlast), // input S00_AXI_WLAST
      .S00_AXI_WVALID(s00_axi_wvalid), // input S00_AXI_WVALID
      .S00_AXI_WREADY(s00_axi_wready), // output S00_AXI_WREADY
      .S00_AXI_BID(s00_axi_bid), // output [0 : 0] S00_AXI_BID
      .S00_AXI_BRESP(s00_axi_bresp), // output [1 : 0] S00_AXI_BRESP
      .S00_AXI_BVALID(s00_axi_bvalid), // output S00_AXI_BVALID
      .S00_AXI_BREADY(s00_axi_bready), // input S00_AXI_BREADY
      .S00_AXI_ARID(s00_axi_arid), // input [0 : 0] S00_AXI_ARID
      .S00_AXI_ARADDR(s00_axi_araddr), // input [31 : 0] S00_AXI_ARADDR
      .S00_AXI_ARLEN(s00_axi_arlen), // input [7 : 0] S00_AXI_ARLEN
      .S00_AXI_ARSIZE(s00_axi_arsize), // input [2 : 0] S00_AXI_ARSIZE
      .S00_AXI_ARBURST(s00_axi_arburst), // input [1 : 0] S00_AXI_ARBURST
      .S00_AXI_ARLOCK(s00_axi_arlock), // input S00_AXI_ARLOCK
      .S00_AXI_ARCACHE(s00_axi_arcache), // input [3 : 0] S00_AXI_ARCACHE
      .S00_AXI_ARPROT(s00_axi_arprot), // input [2 : 0] S00_AXI_ARPROT
      .S00_AXI_ARQOS(s00_axi_arqos), // input [3 : 0] S00_AXI_ARQOS
      .S00_AXI_ARVALID(s00_axi_arvalid), // input S00_AXI_ARVALID
      .S00_AXI_ARREADY(s00_axi_arready), // output S00_AXI_ARREADY
      .S00_AXI_RID(s00_axi_rid), // output [0 : 0] S00_AXI_RID
      .S00_AXI_RDATA(s00_axi_rdata), // output [63 : 0] S00_AXI_RDATA
      .S00_AXI_RRESP(s00_axi_rresp), // output [1 : 0] S00_AXI_RRESP
      .S00_AXI_RLAST(s00_axi_rlast), // output S00_AXI_RLAST
      .S00_AXI_RVALID(s00_axi_rvalid), // output S00_AXI_RVALID
      .S00_AXI_RREADY(s00_axi_rready), // input S00_AXI_RREADY
      //
      .S01_AXI_ARESET_OUT_N(), // output S01_AXI_ARESET_OUT_N
      .S01_AXI_ACLK(ddr3_axi_clk), // input S01_AXI_ACLK
      .S01_AXI_AWID(s01_axi_awid), // input [0 : 0] S01_AXI_AWID
      .S01_AXI_AWADDR(s01_axi_awaddr), // input [31 : 0] S01_AXI_AWADDR
      .S01_AXI_AWLEN(s01_axi_awlen), // input [7 : 0] S01_AXI_AWLEN
      .S01_AXI_AWSIZE(s01_axi_awsize), // input [2 : 0] S01_AXI_AWSIZE
      .S01_AXI_AWBURST(s01_axi_awburst), // input [1 : 0] S01_AXI_AWBURST
      .S01_AXI_AWLOCK(s01_axi_awlock), // input S01_AXI_AWLOCK
      .S01_AXI_AWCACHE(s01_axi_awcache), // input [3 : 0] S01_AXI_AWCACHE
      .S01_AXI_AWPROT(s01_axi_awprot), // input [2 : 0] S01_AXI_AWPROT
      .S01_AXI_AWQOS(s01_axi_awqos), // input [3 : 0] S01_AXI_AWQOS
      .S01_AXI_AWVALID(s01_axi_awvalid), // input S01_AXI_AWVALID
      .S01_AXI_AWREADY(s01_axi_awready), // output S01_AXI_AWREADY
      .S01_AXI_WDATA(s01_axi_wdata), // input [63 : 0] S01_AXI_WDATA
      .S01_AXI_WSTRB(s01_axi_wstrb), // input [7 : 0] S01_AXI_WSTRB
      .S01_AXI_WLAST(s01_axi_wlast), // input S01_AXI_WLAST
      .S01_AXI_WVALID(s01_axi_wvalid), // input S01_AXI_WVALID
      .S01_AXI_WREADY(s01_axi_wready), // output S01_AXI_WREADY
      .S01_AXI_BID(s01_axi_bid), // output [0 : 0] S01_AXI_BID
      .S01_AXI_BRESP(s01_axi_bresp), // output [1 : 0] S01_AXI_BRESP
      .S01_AXI_BVALID(s01_axi_bvalid), // output S01_AXI_BVALID
      .S01_AXI_BREADY(s01_axi_bready), // input S01_AXI_BREADY
      .S01_AXI_ARID(s01_axi_arid), // input [0 : 0] S01_AXI_ARID
      .S01_AXI_ARADDR(s01_axi_araddr), // input [31 : 0] S01_AXI_ARADDR
      .S01_AXI_ARLEN(s01_axi_arlen), // input [7 : 0] S01_AXI_ARLEN
      .S01_AXI_ARSIZE(s01_axi_arsize), // input [2 : 0] S01_AXI_ARSIZE
      .S01_AXI_ARBURST(s01_axi_arburst), // input [1 : 0] S01_AXI_ARBURST
      .S01_AXI_ARLOCK(s01_axi_arlock), // input S01_AXI_ARLOCK
      .S01_AXI_ARCACHE(s01_axi_arcache), // input [3 : 0] S01_AXI_ARCACHE
      .S01_AXI_ARPROT(s01_axi_arprot), // input [2 : 0] S01_AXI_ARPROT
      .S01_AXI_ARQOS(s01_axi_arqos), // input [3 : 0] S01_AXI_ARQOS
      .S01_AXI_ARVALID(s01_axi_arvalid), // input S01_AXI_ARVALID
      .S01_AXI_ARREADY(s01_axi_arready), // output S01_AXI_ARREADY
      .S01_AXI_RID(s01_axi_rid), // output [0 : 0] S01_AXI_RID
      .S01_AXI_RDATA(s01_axi_rdata), // output [63 : 0] S01_AXI_RDATA
      .S01_AXI_RRESP(s01_axi_rresp), // output [1 : 0] S01_AXI_RRESP
      .S01_AXI_RLAST(s01_axi_rlast), // output S01_AXI_RLAST
      .S01_AXI_RVALID(s01_axi_rvalid), // output S01_AXI_RVALID
      .S01_AXI_RREADY(s01_axi_rready), // input S01_AXI_RREADY
      //
      .M00_AXI_ARESET_OUT_N(), // output M00_AXI_ARESET_OUT_N
      .M00_AXI_ACLK(ddr3_axi_clk), // input M00_AXI_ACLK
      .M00_AXI_AWID(ddr3_axi_awid), // output [3 : 0] M00_AXI_AWID
      .M00_AXI_AWADDR(ddr3_axi_awaddr), // output [31 : 0] M00_AXI_AWADDR
      .M00_AXI_AWLEN(ddr3_axi_awlen), // output [7 : 0] M00_AXI_AWLEN
      .M00_AXI_AWSIZE(ddr3_axi_awsize), // output [2 : 0] M00_AXI_AWSIZE
      .M00_AXI_AWBURST(ddr3_axi_awburst), // output [1 : 0] M00_AXI_AWBURST
      .M00_AXI_AWLOCK(ddr3_axi_awlock), // output M00_AXI_AWLOCK
      .M00_AXI_AWCACHE(ddr3_axi_awcache), // output [3 : 0] M00_AXI_AWCACHE
      .M00_AXI_AWPROT(ddr3_axi_awprot), // output [2 : 0] M00_AXI_AWPROT
      .M00_AXI_AWQOS(ddr3_axi_awqos), // output [3 : 0] M00_AXI_AWQOS
      .M00_AXI_AWVALID(ddr3_axi_awvalid), // output M00_AXI_AWVALID
      .M00_AXI_AWREADY(ddr3_axi_awready), // input M00_AXI_AWREADY
      .M00_AXI_WDATA(ddr3_axi_wdata), // output [127 : 0] M00_AXI_WDATA
      .M00_AXI_WSTRB(ddr3_axi_wstrb), // output [15 : 0] M00_AXI_WSTRB
      .M00_AXI_WLAST(ddr3_axi_wlast), // output M00_AXI_WLAST
      .M00_AXI_WVALID(ddr3_axi_wvalid), // output M00_AXI_WVALID
      .M00_AXI_WREADY(ddr3_axi_wready), // input M00_AXI_WREADY
      .M00_AXI_BID(ddr3_axi_bid), // input [3 : 0] M00_AXI_BID
      .M00_AXI_BRESP(ddr3_axi_bresp), // input [1 : 0] M00_AXI_BRESP
      .M00_AXI_BVALID(ddr3_axi_bvalid), // input M00_AXI_BVALID
      .M00_AXI_BREADY(ddr3_axi_bready), // output M00_AXI_BREADY
      .M00_AXI_ARID(ddr3_axi_arid), // output [3 : 0] M00_AXI_ARID
      .M00_AXI_ARADDR(ddr3_axi_araddr), // output [31 : 0] M00_AXI_ARADDR
      .M00_AXI_ARLEN(ddr3_axi_arlen), // output [7 : 0] M00_AXI_ARLEN
      .M00_AXI_ARSIZE(ddr3_axi_arsize), // output [2 : 0] M00_AXI_ARSIZE
      .M00_AXI_ARBURST(ddr3_axi_arburst), // output [1 : 0] M00_AXI_ARBURST
      .M00_AXI_ARLOCK(ddr3_axi_arlock), // output M00_AXI_ARLOCK
      .M00_AXI_ARCACHE(ddr3_axi_arcache), // output [3 : 0] M00_AXI_ARCACHE
      .M00_AXI_ARPROT(ddr3_axi_arprot), // output [2 : 0] M00_AXI_ARPROT
      .M00_AXI_ARQOS(ddr3_axi_arqos), // output [3 : 0] M00_AXI_ARQOS
      .M00_AXI_ARVALID(ddr3_axi_arvalid), // output M00_AXI_ARVALID
      .M00_AXI_ARREADY(ddr3_axi_arready), // input M00_AXI_ARREADY
      .M00_AXI_RID(ddr3_axi_rid), // input [3 : 0] M00_AXI_RID
      .M00_AXI_RDATA(ddr3_axi_rdata), // input [127 : 0] M00_AXI_RDATA
      .M00_AXI_RRESP(ddr3_axi_rresp), // input [1 : 0] M00_AXI_RRESP
      .M00_AXI_RLAST(ddr3_axi_rlast), // input M00_AXI_RLAST
      .M00_AXI_RVALID(ddr3_axi_rvalid), // input M00_AXI_RVALID
      .M00_AXI_RREADY(ddr3_axi_rready) // output M00_AXI_RREADY
      );


   ///////////////////////////////////////////////////////////////////////////////////
   //
   // Dual DRAM FIFO's each providing 16MB of buffer to a 64bit AXI-Stream
   //
   ///////////////////////////////////////////////////////////////////////////////////


   axi_dram_fifo
     #(.BASE('h0),
       .SIZE(24),
       .TIMEOUT(280)
       ) axi_dram_fifo_i0
       (
	//
	// Clocks and reset
	//
	.bus_clk(bus_clk),
	.bus_reset(bus_rst),
	.clear(1'b0),
	.dram_clk(ddr3_axi_clk),
	.dram_reset(ddr3_axi_rst),
	//
	// AXI Write address channel
	//
	.m_axi_awid(s00_axi_awid), // output [0 : 0] m_axi_awid
	.m_axi_awaddr(s00_axi_awaddr), // output [31 : 0] m_axi_awaddr
	.m_axi_awlen(s00_axi_awlen), // output [7 : 0] m_axi_awlen
	.m_axi_awsize(s00_axi_awsize), // output [2 : 0] m_axi_awsize
	.m_axi_awburst(s00_axi_awburst), // output [1 : 0] m_axi_awburst
	.m_axi_awlock(s00_axi_awlock), // output [0 : 0] m_axi_awlock
	.m_axi_awcache(s00_axi_awcache), // output [3 : 0] m_axi_awcache
	.m_axi_awprot(s00_axi_awprot), // output [2 : 0] m_axi_awprot
	.m_axi_awqos(s00_axi_awqos), // output [3 : 0] m_axi_awqos
	.m_axi_awregion(s00_axi_awregion), // output [3 : 0] m_axi_awregion
	.m_axi_awuser(s00_axi_awuser), // output [0 : 0] m_axi_awuser
	.m_axi_awvalid(s00_axi_awvalid), // output m_axi_awvalid
	.m_axi_awready(s00_axi_awready), // input m_axi_awready
	//
	// AXI Write data channel.
	//
	.m_axi_wdata(s00_axi_wdata), // output [63 : 0] m_axi_wdata
	.m_axi_wstrb(s00_axi_wstrb), // output [7 : 0] m_axi_wstrb
	.m_axi_wlast(s00_axi_wlast), // output m_axi_wlast
	.m_axi_wuser(s00_axi_wuser), // output [0 : 0] m_axi_wuser
	.m_axi_wvalid(s00_axi_wvalid), // output m_axi_wvalid
	.m_axi_wready(s00_axi_wready), // input m_axi_wready
	//
	// AXI Write response channel signals
	//
	.m_axi_bid(s00_axi_bid), // input [0 : 0] m_axi_bid
	.m_axi_bresp(s00_axi_bresp), // input [1 : 0] m_axi_bresp
	.m_axi_buser(s00_axi_buser), // input [0 : 0] m_axi_buser
	.m_axi_bvalid(s00_axi_bvalid), // input m_axi_bvalid
	.m_axi_bready(s00_axi_bready), // output m_axi_bready
	//
	// AXI Read address channel
	//
	.m_axi_arid(s00_axi_arid), // output [0 : 0] m_axi_arid
	.m_axi_araddr(s00_axi_araddr), // output [31 : 0] m_axi_araddr
	.m_axi_arlen(s00_axi_arlen), // output [7 : 0] m_axi_arlen
	.m_axi_arsize(s00_axi_arsize), // output [2 : 0] m_axi_arsize
	.m_axi_arburst(s00_axi_arburst), // output [1 : 0] m_axi_arburst
	.m_axi_arlock(s00_axi_arlock), // output [0 : 0] m_axi_arlock
	.m_axi_arcache(s00_axi_arcache), // output [3 : 0] m_axi_arcache
	.m_axi_arprot(s00_axi_arprot), // output [2 : 0] m_axi_arprot
	.m_axi_arqos(s00_axi_arqos), // output [3 : 0] m_axi_arqos
	.m_axi_arregion(s00_axi_arregion), // output [3 : 0] m_axi_arregion
	.m_axi_aruser(s00_axi_aruser), // output [0 : 0] m_axi_aruser
	.m_axi_arvalid(s00_axi_arvalid), // output m_axi_arvalid
	.m_axi_arready(s00_axi_arready), // input m_axi_arready
	//
	// AXI Read data channel
	//
	.m_axi_rid(s00_axi_rid), // input [0 : 0] m_axi_rid
	.m_axi_rdata(s00_axi_rdata), // input [63 : 0] m_axi_rdata
	.m_axi_rresp(s00_axi_rresp), // input [1 : 0] m_axi_rresp
	.m_axi_rlast(s00_axi_rlast), // input m_axi_rlast
	.m_axi_ruser(s00_axi_ruser), // input [0 : 0] m_axi_ruser
	.m_axi_rvalid(s00_axi_rvalid), // input m_axi_rvalid
	.m_axi_rready(s00_axi_rready), // output m_axi_rready
	//
	// CHDR friendly AXI stream input
	//
	.i_tdata(r0_tx_tdata_bo),
	.i_tlast(r0_tx_tlast_bo),
	.i_tvalid(r0_tx_tvalid_bo),
	.i_tready(r0_tx_tready_bo),
	//
	// CHDR friendly AXI Stream output
	//
	.o_tdata(r0_tx_tdata_bi),
	.o_tlast(r0_tx_tlast_bi),
	.o_tvalid(r0_tx_tvalid_bi),
	.o_tready(r0_tx_tready_bi),
	//
	//
	//
	.supress_threshold(bist_control),
	.supress_enable(bist_start),
	//
	// Debug
	//
	.debug()
	);

   axi_dram_fifo
     #(.BASE('h2000000),
       .SIZE(24),
       .TIMEOUT(280)
       ) axi_dram_fifo_i1
       (
	//
	// Clocks and reset
	//
	.bus_clk(bus_clk),
	.bus_reset(bus_rst),
	.clear(1'b0),
	.dram_clk(ddr3_axi_clk),
	.dram_reset(ddr3_axi_rst),
	//
	// AXI Write address channel
	//
	.m_axi_awid(s01_axi_awid), // output [0 : 0] m_axi_awid
	.m_axi_awaddr(s01_axi_awaddr), // output [31 : 0] m_axi_awaddr
	.m_axi_awlen(s01_axi_awlen), // output [7 : 0] m_axi_awlen
	.m_axi_awsize(s01_axi_awsize), // output [2 : 0] m_axi_awsize
	.m_axi_awburst(s01_axi_awburst), // output [1 : 0] m_axi_awburst
	.m_axi_awlock(s01_axi_awlock), // output [0 : 0] m_axi_awlock
	.m_axi_awcache(s01_axi_awcache), // output [3 : 0] m_axi_awcache
	.m_axi_awprot(s01_axi_awprot), // output [2 : 0] m_axi_awprot
	.m_axi_awqos(s01_axi_awqos), // output [3 : 0] m_axi_awqos
	.m_axi_awregion(s01_axi_awregion), // output [3 : 0] m_axi_awregion
	.m_axi_awuser(s01_axi_awuser), // output [0 : 0] m_axi_awuser
	.m_axi_awvalid(s01_axi_awvalid), // output m_axi_awvalid
	.m_axi_awready(s01_axi_awready), // input m_axi_awready
	//
	// AXI Write data channel.
	//
	.m_axi_wdata(s01_axi_wdata), // output [63 : 0] m_axi_wdata
	.m_axi_wstrb(s01_axi_wstrb), // output [7 : 0] m_axi_wstrb
	.m_axi_wlast(s01_axi_wlast), // output m_axi_wlast
	.m_axi_wuser(s01_axi_wuser), // output [0 : 0] m_axi_wuser
	.m_axi_wvalid(s01_axi_wvalid), // output m_axi_wvalid
	.m_axi_wready(s01_axi_wready), // input m_axi_wready
	//
	// AXI Write response channel signals
	//
	.m_axi_bid(s01_axi_bid), // input [0 : 0] m_axi_bid
	.m_axi_bresp(s01_axi_bresp), // input [1 : 0] m_axi_bresp
	.m_axi_buser(s01_axi_buser), // input [0 : 0] m_axi_buser
	.m_axi_bvalid(s01_axi_bvalid), // input m_axi_bvalid
	.m_axi_bready(s01_axi_bready), // output m_axi_bready
	//
	// AXI Read address channel
	//
	.m_axi_arid(s01_axi_arid), // output [0 : 0] m_axi_arid
	.m_axi_araddr(s01_axi_araddr), // output [31 : 0] m_axi_araddr
	.m_axi_arlen(s01_axi_arlen), // output [7 : 0] m_axi_arlen
	.m_axi_arsize(s01_axi_arsize), // output [2 : 0] m_axi_arsize
	.m_axi_arburst(s01_axi_arburst), // output [1 : 0] m_axi_arburst
	.m_axi_arlock(s01_axi_arlock), // output [0 : 0] m_axi_arlock
	.m_axi_arcache(s01_axi_arcache), // output [3 : 0] m_axi_arcache
	.m_axi_arprot(s01_axi_arprot), // output [2 : 0] m_axi_arprot
	.m_axi_arqos(s01_axi_arqos), // output [3 : 0] m_axi_arqos
	.m_axi_arregion(s01_axi_arregion), // output [3 : 0] m_axi_arregion
	.m_axi_aruser(s01_axi_aruser), // output [0 : 0] m_axi_aruser
	.m_axi_arvalid(s01_axi_arvalid), // output m_axi_arvalid
	.m_axi_arready(s01_axi_arready), // input m_axi_arready
	//
	// AXI Read data channel
	//
	.m_axi_rid(s01_axi_rid), // input [0 : 0] m_axi_rid
	.m_axi_rdata(s01_axi_rdata), // input [63 : 0] m_axi_rdata
	.m_axi_rresp(s01_axi_rresp), // input [1 : 0] m_axi_rresp
	.m_axi_rlast(s01_axi_rlast), // input m_axi_rlast
	.m_axi_ruser(s01_axi_ruser), // input [0 : 0] m_axi_ruser
	.m_axi_rvalid(s01_axi_rvalid), // input m_axi_rvalid
	.m_axi_rready(s01_axi_rready), // output m_axi_rready
	//
	// CHDR friendly AXI stream input
	//
	.i_tdata(r1_tx_tdata_bo),
	.i_tlast(r1_tx_tlast_bo),
	.i_tvalid(r1_tx_tvalid_bo),
	.i_tready(r1_tx_tready_bo),
	//
	// CHDR friendly AXI Stream output
	//

	.o_tdata(r1_tx_tdata_bi),
	.o_tlast(r1_tx_tlast_bi),
	.o_tvalid(r1_tx_tvalid_bi),
	.o_tready(r1_tx_tready_bi),
	//
	//
	//
	.supress_threshold(bist_control),
	.supress_enable(bist_start),
	//
	// Debug
	//
	.debug()
	);

   //
   // Provide flag in radio_clk domain that indicates DDR3 interface is calibrated
   // and running.
   //

   reg 	       ddr3_running_radio_clk_pre, ddr3_running_radio_clk;

   always @(posedge radio_clk)
     begin
	ddr3_running_radio_clk_pre <= ddr3_running;
	ddr3_running_radio_clk <= ddr3_running_radio_clk_pre;
     end


`else //  `ifndef NO_DRAM_FIFOS

   //
   // Alternate smaller internal SRAM based FIFO's for Tx when DRAM not compiled into FPGA.
   // Short FIFO's added for ease of timing closure since large FIFO's spread all over die.
   //
   wire [63:0] r0_tx_tdata_bos; wire r0_tx_tlast_bos, r0_tx_tvalid_bos, r0_tx_tready_bos;
   wire [63:0] r0_tx_tdata_0; wire r0_tx_tlast_0, r0_tx_tvalid_0, r0_tx_tready_0;
   wire [63:0] r0_tx_tdata_0s; wire r0_tx_tlast_0s, r0_tx_tvalid_0s, r0_tx_tready_0s;
   wire [63:0] r0_tx_tdata_1; wire r0_tx_tlast_1, r0_tx_tvalid_1, r0_tx_tready_1;
   wire [63:0] r0_tx_tdata_1s; wire r0_tx_tlast_1s, r0_tx_tvalid_1s, r0_tx_tready_1s;
   wire [63:0] r0_tx_tdata_2; wire r0_tx_tlast_2, r0_tx_tvalid_2, r0_tx_tready_2;
   wire [63:0] r0_tx_tdata_2s; wire r0_tx_tlast_2s, r0_tx_tvalid_2s, r0_tx_tready_2s;
   wire [63:0] r0_tx_tdata_bis; wire r0_tx_tlast_bis, r0_tx_tvalid_bis, r0_tx_tready_bis;

   axi_fifo_short #(.WIDTH(65)) tx_fifo0_bos
     (
      .clk(bus_clk), .reset(bus_rst), .clear(1'b0),
      .i_tdata({r0_tx_tlast_bo,r0_tx_tdata_bo}), .i_tvalid(r0_tx_tvalid_bo), .i_tready(r0_tx_tready_bo),
      .o_tdata({r0_tx_tlast_bos,r0_tx_tdata_bos}), .o_tvalid(r0_tx_tvalid_bos), .o_tready(r0_tx_tready_bos),
      .space(), .occupied()
      );

   axi_fifo #(.WIDTH(65), .SIZE(`SRAM_FIFO_SIZE-2)) tx_fifo0_0
     (.clk(bus_clk), .reset(bus_rst), .clear(1'b0),
      .i_tdata({r0_tx_tlast_bos,r0_tx_tdata_bos}), .i_tvalid(r0_tx_tvalid_bos), .i_tready(r0_tx_tready_bos),
      .o_tdata({r0_tx_tlast_0,r0_tx_tdata_0}), .o_tvalid(r0_tx_tvalid_0), .o_tready(r0_tx_tready_0),
      .space(), .occupied());

   axi_fifo_short #(.WIDTH(65)) tx_fifo0_0s
     (
      .clk(bus_clk), .reset(bus_rst), .clear(1'b0),
      .i_tdata({r0_tx_tlast_0,r0_tx_tdata_0}), .i_tvalid(r0_tx_tvalid_0), .i_tready(r0_tx_tready_0),
      .o_tdata({r0_tx_tlast_0s,r0_tx_tdata_0s}), .o_tvalid(r0_tx_tvalid_0s), .o_tready(r0_tx_tready_0s),
      .space(), .occupied()
      );

   axi_fifo #(.WIDTH(65), .SIZE(`SRAM_FIFO_SIZE-2)) tx_fifo0_1
     (.clk(bus_clk), .reset(bus_rst), .clear(1'b0),
      .i_tdata({r0_tx_tlast_0s,r0_tx_tdata_0s}), .i_tvalid(r0_tx_tvalid_0s), .i_tready(r0_tx_tready_0s),
      .o_tdata({r0_tx_tlast_1,r0_tx_tdata_1}), .o_tvalid(r0_tx_tvalid_1), .o_tready(r0_tx_tready_1),
      .space(), .occupied());

   axi_fifo_short #(.WIDTH(65)) tx_fifo0_1s
     (
      .clk(bus_clk), .reset(bus_rst), .clear(1'b0),
      .i_tdata({r0_tx_tlast_1,r0_tx_tdata_1}), .i_tvalid(r0_tx_tvalid_1), .i_tready(r0_tx_tready_1),
      .o_tdata({r0_tx_tlast_1s,r0_tx_tdata_1s}), .o_tvalid(r0_tx_tvalid_1s), .o_tready(r0_tx_tready_1s),
      .space(), .occupied()
      );

   axi_fifo #(.WIDTH(65), .SIZE(`SRAM_FIFO_SIZE-2)) tx_fifo0_2
     (.clk(bus_clk), .reset(bus_rst), .clear(1'b0),
      .i_tdata({r0_tx_tlast_1s,r0_tx_tdata_1s}), .i_tvalid(r0_tx_tvalid_1s), .i_tready(r0_tx_tready_1s),
      .o_tdata({r0_tx_tlast_2,r0_tx_tdata_2}), .o_tvalid(r0_tx_tvalid_2), .o_tready(r0_tx_tready_2),
      .space(), .occupied());

   axi_fifo_short #(.WIDTH(65)) tx_fifo0_2s
     (
      .clk(bus_clk), .reset(bus_rst), .clear(1'b0),
      .i_tdata({r0_tx_tlast_2,r0_tx_tdata_2}), .i_tvalid(r0_tx_tvalid_2), .i_tready(r0_tx_tready_2),
      .o_tdata({r0_tx_tlast_2s,r0_tx_tdata_2s}), .o_tvalid(r0_tx_tvalid_2s), .o_tready(r0_tx_tready_2s),
      .space(), .occupied()
      );

   axi_fifo #(.WIDTH(65), .SIZE(`SRAM_FIFO_SIZE-2)) tx_fifo0_3
     (.clk(bus_clk), .reset(bus_rst), .clear(1'b0),
      .i_tdata({r0_tx_tlast_2s,r0_tx_tdata_2s}), .i_tvalid(r0_tx_tvalid_2s), .i_tready(r0_tx_tready_2s),
      .o_tdata({r0_tx_tlast_bis,r0_tx_tdata_bis}), .o_tvalid(r0_tx_tvalid_bis), .o_tready(r0_tx_tready_bis),
      .space(), .occupied());

   axi_fifo_short #(.WIDTH(65)) tx_fifo0_bis
     (
      .clk(bus_clk), .reset(bus_rst), .clear(1'b0),
      .i_tdata({r0_tx_tlast_bis,r0_tx_tdata_bis}), .i_tvalid(r0_tx_tvalid_bis), .i_tready(r0_tx_tready_bis),
      .o_tdata({r0_tx_tlast_bi,r0_tx_tdata_bi}), .o_tvalid(r0_tx_tvalid_bi), .o_tready(r0_tx_tready_bi),
      .space(), .occupied()
      );

   wire [63:0] r1_tx_tdata_bos; wire r1_tx_tlast_bos, r1_tx_tvalid_bos, r1_tx_tready_bos;
   wire [63:0] r1_tx_tdata_0; wire r1_tx_tlast_0, r1_tx_tvalid_0, r1_tx_tready_0;
   wire [63:0] r1_tx_tdata_0s; wire r1_tx_tlast_0s, r1_tx_tvalid_0s, r1_tx_tready_0s;
   wire [63:0] r1_tx_tdata_1; wire r1_tx_tlast_1, r1_tx_tvalid_1, r1_tx_tready_1;
   wire [63:0] r1_tx_tdata_1s; wire r1_tx_tlast_1s, r1_tx_tvalid_1s, r1_tx_tready_1s;
   wire [63:0] r1_tx_tdata_2; wire r1_tx_tlast_2, r1_tx_tvalid_2, r1_tx_tready_2;
   wire [63:0] r1_tx_tdata_2s; wire r1_tx_tlast_2s, r1_tx_tvalid_2s, r1_tx_tready_2s;
   wire [63:0] r1_tx_tdata_bis; wire r1_tx_tlast_bis, r1_tx_tvalid_bis, r1_tx_tready_bis;

   axi_fifo_short #(.WIDTH(65)) tx_fifo1_bos
     (
      .clk(bus_clk), .reset(bus_rst), .clear(1'b0),
      .i_tdata({r1_tx_tlast_bo,r1_tx_tdata_bo}), .i_tvalid(r1_tx_tvalid_bo), .i_tready(r1_tx_tready_bo),
      .o_tdata({r1_tx_tlast_bos,r1_tx_tdata_bos}), .o_tvalid(r1_tx_tvalid_bos), .o_tready(r1_tx_tready_bos),
      .space(), .occupied()
      );

   axi_fifo #(.WIDTH(65), .SIZE(`SRAM_FIFO_SIZE-2)) tx_fifo1_0
     (.clk(bus_clk), .reset(bus_rst), .clear(1'b0),
      .i_tdata({r1_tx_tlast_bos,r1_tx_tdata_bos}), .i_tvalid(r1_tx_tvalid_bos), .i_tready(r1_tx_tready_bos),
      .o_tdata({r1_tx_tlast_0,r1_tx_tdata_0}), .o_tvalid(r1_tx_tvalid_0), .o_tready(r1_tx_tready_0),
      .space(), .occupied());

   axi_fifo_short #(.WIDTH(65)) tx_fifo1_0s
     (
      .clk(bus_clk), .reset(bus_rst), .clear(1'b0),
      .i_tdata({r1_tx_tlast_0,r1_tx_tdata_0}), .i_tvalid(r1_tx_tvalid_0), .i_tready(r1_tx_tready_0),
      .o_tdata({r1_tx_tlast_0s,r1_tx_tdata_0s}), .o_tvalid(r1_tx_tvalid_0s), .o_tready(r1_tx_tready_0s),
      .space(), .occupied()
      );

   axi_fifo #(.WIDTH(65), .SIZE(`SRAM_FIFO_SIZE-2)) tx_fifo1_1
     (.clk(bus_clk), .reset(bus_rst), .clear(1'b0),
      .i_tdata({r1_tx_tlast_0s,r1_tx_tdata_0s}), .i_tvalid(r1_tx_tvalid_0s), .i_tready(r1_tx_tready_0s),
      .o_tdata({r1_tx_tlast_1,r1_tx_tdata_1}), .o_tvalid(r1_tx_tvalid_1), .o_tready(r1_tx_tready_1),
      .space(), .occupied());

   axi_fifo_short #(.WIDTH(65)) tx_fifo1_1s
     (
      .clk(bus_clk), .reset(bus_rst), .clear(1'b0),
      .i_tdata({r1_tx_tlast_1,r1_tx_tdata_1}), .i_tvalid(r1_tx_tvalid_1), .i_tready(r1_tx_tready_1),
      .o_tdata({r1_tx_tlast_1s,r1_tx_tdata_1s}), .o_tvalid(r1_tx_tvalid_1s), .o_tready(r1_tx_tready_1s),
      .space(), .occupied()
      );

   axi_fifo #(.WIDTH(65), .SIZE(`SRAM_FIFO_SIZE-2)) tx_fifo1_2
     (.clk(bus_clk), .reset(bus_rst), .clear(1'b0),
      .i_tdata({r1_tx_tlast_1s,r1_tx_tdata_1s}), .i_tvalid(r1_tx_tvalid_1s), .i_tready(r1_tx_tready_1s),
      .o_tdata({r1_tx_tlast_2,r1_tx_tdata_2}), .o_tvalid(r1_tx_tvalid_2), .o_tready(r1_tx_tready_2),
      .space(), .occupied());

   axi_fifo_short #(.WIDTH(65)) tx_fifo1_2s
     (
      .clk(bus_clk), .reset(bus_rst), .clear(1'b0),
      .i_tdata({r1_tx_tlast_2,r1_tx_tdata_2}), .i_tvalid(r1_tx_tvalid_2), .i_tready(r1_tx_tready_2),
      .o_tdata({r1_tx_tlast_2s,r1_tx_tdata_2s}), .o_tvalid(r1_tx_tvalid_2s), .o_tready(r1_tx_tready_2s),
      .space(), .occupied()
      );

   axi_fifo #(.WIDTH(65), .SIZE(`SRAM_FIFO_SIZE-2)) tx_fifo1_3
     (.clk(bus_clk), .reset(bus_rst), .clear(1'b0),
      .i_tdata({r1_tx_tlast_2s,r1_tx_tdata_2s}), .i_tvalid(r1_tx_tvalid_2s), .i_tready(r1_tx_tready_2s),
      .o_tdata({r1_tx_tlast_bis,r1_tx_tdata_bis}), .o_tvalid(r1_tx_tvalid_bis), .o_tready(r1_tx_tready_bis),
      .space(), .occupied());

   axi_fifo_short #(.WIDTH(65)) tx_fifo1_bis
     (
      .clk(bus_clk), .reset(bus_rst), .clear(1'b0),
      .i_tdata({r1_tx_tlast_bis,r1_tx_tdata_bis}), .i_tvalid(r1_tx_tvalid_bis), .i_tready(r1_tx_tready_bis),
      .o_tdata({r1_tx_tlast_bi,r1_tx_tdata_bi}), .o_tvalid(r1_tx_tvalid_bi), .o_tready(r1_tx_tready_bi),
      .space(), .occupied()
      );



`endif //  `ifndef NO_DRAM_FIFOS

   //
   // Chipscope for upto 192 signals
   //
/* -----\/----- EXCLUDED -----\/-----

   reg [255:0] TRIG0;
   reg [63:0] TRIG1;

   wire [35:0] CONTROL0;
   wire [35:0] CONTROL1;
 -----/\----- EXCLUDED -----/\----- */

/* -----\/----- EXCLUDED -----\/-----
   always @(posedge ddr3_axi_clk)
     TRIG0 <= {
		s01_axi_araddr[31:0], // 246-215
 -----/\----- EXCLUDED -----/\----- */
//	      s01_axi_arlen,       // 239-232
//	      s01_axi_rresp,       // 231-230
//	      s01_axi_rlast,       // 229
//	      debug_axi_dram_fifo[13:0], // 228-215
//	      debug_axi_dram_fifo[31:0], // 246-215
//	      bist_fail,           // 214
//	      bist_start,          // 213
//	      bist_done,           // 212
//	      bus_rst,             // 211
/* -----\/----- EXCLUDED -----\/-----
	       4'h0, // 214-211
	      s01_axi_awvalid,	   // 210
	      s01_axi_awready,	   // 209
	      s01_axi_wvalid,	   // 208
	      s01_axi_wready,	   // 207
	      s01_axi_bvalid,	   // 206
	      s01_axi_bready,	   // 205
	      s01_axi_arvalid,	   // 204
	      s01_axi_arready,	   // 203
	      s01_axi_rvalid,	   // 202
	      s01_axi_rready,	   // 201
 -----/\----- EXCLUDED -----/\----- */
/* -----\/----- EXCLUDED -----\/-----
	      r1o_tvalid,          // 200
	      r1o_tready,          // 199
	      r1o_tlast,           // 198
 -----/\----- EXCLUDED -----/\----- */
/* -----\/----- EXCLUDED -----\/-----
	       3'h0, // 200-198
 -----/\----- EXCLUDED -----/\----- */
//	      r1o_tdata[63:0],     // 197-134
/* -----\/----- EXCLUDED -----\/-----
	      debug_axi_dram_fifo[197:0]  // 197-0
 -----/\----- EXCLUDED -----/\----- */

/* -----\/----- EXCLUDED -----\/-----
	      r1_tx_tvalid_bo,     // 133
	      r1_tx_tready_bo,     // 132
	      r1_tx_tlast_bo,      // 131
	      r1_tx_tdata_bo[63:0],// 130-67
	      r1_tx_tvalid_bi,     // 66
	      r1_tx_tready_bi,     // 65
	      r1_tx_tlast_bi,      // 64
	      r1_tx_tdata_bi[63:0] // 63-0
 -----/\----- EXCLUDED -----/\----- */
/* -----\/----- EXCLUDED -----\/-----

	      bist_i_tvalid,     // 133
	      bist_i_tready,     // 132
	      bist_i_tlast,      // 131
	      bist_i_tdata[63:0],// 130-67
	      bist_o_tvalid,     // 66
	      bist_o_tready,     // 65
	      bist_o_tlast,      // 64
	      bist_o_tdata[63:0] // 63-0
 -----/\----- EXCLUDED -----/\----- */
//	       };
/* -----\/----- EXCLUDED -----\/-----
   always @(posedge bus_clk)
     TRIG0 <= {
//	      s01_axi_arlen,       // 239-232
//	      s01_axi_rresp,       // 231-230
//	      s01_axi_rlast,       // 229
//	      debug_axi_dram_fifo[13:0], // 228-215
	      debug_axi_dram_fifo[31:0], // 246-215
	      bist_fail,           // 214
	      bist_start,          // 213
	      bist_done,           // 212
	      bus_rst,             // 211
	      s01_axi_awvalid,	   // 210
	      s01_axi_awready,	   // 209
	      s01_axi_wvalid,	   // 208
	      s01_axi_wready,	   // 207
	      s01_axi_bvalid,	   // 206
	      s01_axi_bready,	   // 205
	      s01_axi_arvalid,	   // 204
	      s01_axi_arready,	   // 203
	      s01_axi_rvalid,	   // 202
	      s01_axi_rready,	   // 201
	      r1o_tvalid,          // 200
	      r1o_tready,          // 199
	      r1o_tlast,           // 198
	      r1o_tdata[63:0],     // 197-134
	      bist_i_tvalid,     // 133
	      bist_i_tready,     // 132
	      bist_i_tlast,      // 131
	      bist_i_tdata[63:0],// 130-67
	      bist_o_tvalid,     // 66
	      bist_o_tready,     // 65
	      bist_o_tlast,      // 64
	      bist_o_tdata[63:0] // 63-0
	       };
 -----/\----- EXCLUDED -----/\----- */
/* -----\/----- EXCLUDED -----\/-----

  always @(posedge ddr3_axi_clk)
     TRIG1 <= {
	       // Write Addr
	       ddr3_axi_awid[3:0],   // 57-54
	       ddr3_axi_awlen[7:0],  // 53-46
	       ddr3_axi_awsize[2:0], // 45-43
	       ddr3_axi_awcache[3:0],// 42-39
               ddr3_axi_awvalid,     // 38
               ddr3_axi_awready,     // 37
	       // Write Data
	       ddr3_axi_wlast,       // 36
               ddr3_axi_wvalid,      // 35
               ddr3_axi_wready,      // 34
	       // Write Resp
	       ddr3_axi_bready,      // 33
	       ddr3_axi_bid[3:0],    // 32-29
	       ddr3_axi_bvalid,      // 28
	       // Read Addr
	       ddr3_axi_arid[3:0],   // 27-24
	       ddr3_axi_arlen[7:0],  // 23-16
	       ddr3_axi_arsize[2:0], // 15-13
	       ddr3_axi_arcache[3:0],// 12-9
	       ddr3_axi_arvalid,     // 8
               ddr3_axi_arready,     // 7
	       // Read Data
	       ddr3_axi_rid[3:0],    // 6-3
	       ddr3_axi_rlast,       // 2
	       ddr3_axi_rvalid,      // 1
	       ddr3_axi_rready       // 0
	       };
 -----/\----- EXCLUDED -----/\----- */

/* -----\/----- EXCLUDED -----\/-----

   chipscope_ila chipscope_ila_i0
     (
      .CONTROL(CONTROL0), // INOUT BUS [35:0]
      .CLK(ddr3_axi_clk), // IN
      .TRIG0(TRIG0 ) // IN BUS [255:0]
      );

   chipscope_ila_64 chipscope_ila_i1
     (
      .CONTROL(CONTROL1), // INOUT BUS [35:0]
      .CLK(ddr3_axi_clk), // IN
      .TRIG0(TRIG1 ) // IN BUS [63:0]
      );

   chipscope_icon_2port chipscope_icon_i0
     (
      .CONTROL0(CONTROL0), // INOUT BUS [35:0]
      .CONTROL1(CONTROL1) // INOUT BUS [35:0]
      );
 -----/\----- EXCLUDED -----/\----- */
/*
   wire [35:0] CONTROL0;
   reg [255:0] TRIG0;

   always @(posedge bus_clk)
     TRIG0 <= { { debug_r0 }, // 64 bits per line
		{ ce_debug[2] },
		{ ce_debug[1] },
		{ ce_debug[0] } };

   chipscope_ila chipscope_ila_i0
     (
      .CONTROL(CONTROL0), // INOUT BUS [35:0]
      .CLK(bus_clk), // IN
      .TRIG0(TRIG0 ) // IN BUS [255:0]
      );

   chipscope_icon chipscope_icon_i0
     (
      .CONTROL0(CONTROL0) // INOUT BUS [35:0]
      );
*/
endmodule // x300_core<|MERGE_RESOLUTION|>--- conflicted
+++ resolved
@@ -367,7 +367,6 @@
 
 
 
-<<<<<<< HEAD
   /////////////////////////////////////////////////////////////////////////////////
   // PPS synchronization logic
   /////////////////////////////////////////////////////////////////////////////////
@@ -462,6 +461,9 @@
     .s5_cyc(s5_cyc),
     .s5_we(s5_we),
     .s5_int(s5_int),
+    //Status signals
+    .eth0_phy_status(eth0_phy_status),
+    .eth1_phy_status(eth1_phy_status),
     // AXI_DRAM_FIFO BIST. Not for production.
     .bist_start(bist_start),
     .bist_control(bist_control),
@@ -470,161 +472,6 @@
     // Debug
     .fifo_flags({r0_tx_tready_bo,r0_tx_tready_bi,r1_tx_tready_bo,r1_tx_tready_bi}),
     .debug0(debug0), .debug1(debug1), .debug2(debug2));
-=======
-    /////////////////////////////////////////////////////////////////////////////////
-    // PPS synchronization logic
-    /////////////////////////////////////////////////////////////////////////////////
-    //PPS input signals will be flopped in via the 10MHz reference clock.
-    //Its assumed that the radio clock, which is derived from the 10MHz,
-    //will be able to flop this captured PPS signal without metastability.
-    //And that the relation of the radio clock to this ref clock will be
-    //consistent enough across multiple units to use for this purpose.
-    reg [1:0] pps_del;
-    always @(posedge ext_ref_clk)  pps_del[1:0] <= {pps_del[0], pps};
-
-    //PPS detection - toggle pps_detect on each PPS rising edge.
-    reg pps_detect;
-    always @(posedge ext_ref_clk) begin
-        if (pps_del == 2'b01) pps_detect <= ~pps_detect;
-    end
-
-   /////////////////////////////////////////////////////////////////////////////////
-   // Bus Int containing soft CPU control, routing fabric
-   /////////////////////////////////////////////////////////////////////////////////
-   bus_int bus_int
-     (.clk(bus_clk), .reset(bus_rst),
-      .sen(LMK_SEN), .sclk(LMK_SCLK), .mosi(LMK_MOSI), .miso(1'b0),
-      .scl0(SFPP0_SCL), .sda0(SFPP0_SDA),
-      .scl1(db_scl), .sda1(db_sda),
-      .scl2(SFPP1_SCL), .sda2(SFPP1_SDA),
-      .gps_txd(gps_txd), .gps_rxd(gps_rxd),
-      .debug_txd(debug_txd), .debug_rxd(debug_rxd),
-      .leds(led_misc), .sw_rst(sw_rst),
-      // SFP 0
-      .SFPP0_ModAbs(SFPP0_ModAbs),.SFPP0_TxFault(SFPP0_TxFault),.SFPP0_RxLOS(SFPP0_RxLOS),
-      .SFPP0_RS0(SFPP0_RS0), .SFPP0_RS1(SFPP0_RS1),
-      // SFP 1
-      .SFPP1_ModAbs(SFPP1_ModAbs),.SFPP1_TxFault(SFPP1_TxFault),.SFPP1_RxLOS(SFPP1_RxLOS),
-      .SFPP1_RS0(SFPP1_RS0), .SFPP1_RS1(SFPP1_RS1),
-      //clocky locky misc
-      .clock_status({pps_detect, LMK_Holdover, LMK_Lock, LMK_Status}),
-      .clock_control({clock_misc_opt[1:0], pps_out_enb, pps_select[1:0], clock_ref_sel[1:0]}),
-      // Eth0
-      .eth0_tx_tdata(eth0_tx_tdata), .eth0_tx_tuser(eth0_tx_tuser), .eth0_tx_tlast(eth0_tx_tlast),
-      .eth0_tx_tvalid(eth0_tx_tvalid), .eth0_tx_tready(eth0_tx_tready),
-      .eth0_rx_tdata(eth0_rx_tdata), .eth0_rx_tuser(eth0_rx_tuser), .eth0_rx_tlast(eth0_rx_tlast),
-      .eth0_rx_tvalid(eth0_rx_tvalid), .eth0_rx_tready(eth0_rx_tready),
-      // Eth1
-      .eth1_tx_tdata(eth1_tx_tdata), .eth1_tx_tuser(eth1_tx_tuser), .eth1_tx_tlast(eth1_tx_tlast),
-      .eth1_tx_tvalid(eth1_tx_tvalid), .eth1_tx_tready(eth1_tx_tready),
-      .eth1_rx_tdata(eth1_rx_tdata), .eth1_rx_tuser(eth1_rx_tuser), .eth1_rx_tlast(eth1_rx_tlast),
-      .eth1_rx_tvalid(eth1_rx_tvalid), .eth1_rx_tready(eth1_rx_tready),
-      // Radio 0
-      .r0o_tdata(r0i_tdata), .r0o_tlast(r0i_tlast), .r0o_tready(r0i_tready), .r0o_tvalid(r0i_tvalid),
-      .r0i_tdata(r0o_tdata), .r0i_tlast(r0o_tlast), .r0i_tready(r0o_tready), .r0i_tvalid(r0o_tvalid),
-      // Radio 1
-      .r1o_tdata(r1i_tdata), .r1o_tlast(r1i_tlast), .r1o_tready(r1i_tready), .r1o_tvalid(r1i_tvalid),
-      .r1i_tdata(r1o_tdata), .r1i_tlast(r1o_tlast), .r1i_tready(r1o_tready), .r1i_tvalid(r1o_tvalid),
-      // CE0
-      .ce0o_tdata(ce0o_tdata), .ce0o_tlast(ce0o_tlast), .ce0o_tvalid(ce0o_tvalid), .ce0o_tready(ce0o_tready),
-      .ce0i_tdata(ce0i_tdata), .ce0i_tlast(ce0i_tlast), .ce0i_tvalid(ce0i_tvalid), .ce0i_tready(ce0i_tready),
-      // CE 1
-      .ce1o_tdata(ce1o_tdata), .ce1o_tlast(ce1o_tlast), .ce1o_tvalid(ce1o_tvalid), .ce1o_tready(ce1o_tready),
-      .ce1i_tdata(ce1i_tdata), .ce1i_tlast(ce1i_tlast), .ce1i_tvalid(ce1i_tvalid), .ce1i_tready(ce1i_tready),
-      // CE 2
-      .ce2o_tdata(ce2o_tdata), .ce2o_tlast(ce2o_tlast), .ce2o_tvalid(ce2o_tvalid), .ce2o_tready(ce2o_tready),
-      .ce2i_tdata(ce2i_tdata), .ce2i_tlast(ce2i_tlas), .ce2i_tvalid(ce2i_tvalid), .ce2i_tready(ce2i_tready),
-      // IoP2 Msgs
-      .o_iop2_msg_tdata(o_iop2_msg_tdata), .o_iop2_msg_tvalid(o_iop2_msg_tvalid), .o_iop2_msg_tlast(o_iop2_msg_tlast), .o_iop2_msg_tready(o_iop2_msg_tready),
-      .i_iop2_msg_tdata(i_iop2_msg_tdata), .i_iop2_msg_tvalid(i_iop2_msg_tvalid), .i_iop2_msg_tlast(i_iop2_msg_tlast), .i_iop2_msg_tready(i_iop2_msg_tready),
-      // PCIe
-      .pcio_tdata(pcio_tdata), .pcio_tlast(pcio_tlast), .pcio_tvalid(pcio_tvalid), .pcio_tready(pcio_tready),
-      .pcii_tdata(pcii_tdata), .pcii_tlast(pcii_tlast), .pcii_tvalid(pcii_tvalid), .pcii_tready(pcii_tready),
-      // Wishbone Slave Interface(s)
-      .s4_dat_i(s4_dat_i),
-      .s4_dat_o(s4_dat_o),
-      .s4_adr(s4_adr),
-      .s4_sel(s4_sel),
-      .s4_ack(s4_ack),
-      .s4_stb(s4_stb),
-      .s4_cyc(s4_cyc),
-      .s4_we(s4_we),
-      .s4_int(s4_int),
-      .s5_dat_i(s5_dat_i),
-      .s5_dat_o(s5_dat_o),
-      .s5_adr(s5_adr),
-      .s5_sel(s5_sel),
-      .s5_ack(s5_ack),
-      .s5_stb(s5_stb),
-      .s5_cyc(s5_cyc),
-      .s5_we(s5_we),
-      .s5_int(s5_int),
-      //Status signals
-      .eth0_phy_status(eth0_phy_status),
-      .eth1_phy_status(eth1_phy_status),
-
-      // AXI_DRAM_FIFO BIST. Not for production.
-      .bist_start(bist_start),
-      .bist_control(bist_control),
-      .bist_done(bist_done),
-      .bist_fail(bist_fail),
-      // Debug
-      .fifo_flags({r0_tx_tready_bo,r0_tx_tready_bi,r1_tx_tready_bo,r1_tx_tready_bi}),
-      .debug0(debug0), .debug1(debug1), .debug2(debug2));
-
-   //////////////////////////////////////////////////////////////////////////////////////////////
-   //
-   // AXI Loopbacks as place holders for CE's
-   //
-   ///////////////////////////////////////////////////////////////////////////////////////////////
-   axi_loopback axi_loopback_ce0
-     (
-      .clk(bus_clk),
-      .reset(bus_rst),
-      // Input AXIS
-      .i_tdata(ce0o_tdata),
-      .i_tlast(ce0o_tlast),
-      .i_tvalid(ce0o_tvalid),
-      .i_tready(ce0o_tready),
-      // Output AXIS
-      .o_tdata(ce0i_tdata),
-      .o_tlast(ce0i_tlast),
-      .o_tvalid(ce0i_tvalid),
-      .o_tready(ce0i_tready)
-      );
-
-   axi_loopback axi_loopback_ce1
-     (
-      .clk(bus_clk),
-      .reset(bus_rst),
-      // Input AXIS
-      .i_tdata(ce1o_tdata),
-      .i_tlast(ce1o_tlast),
-      .i_tvalid(ce1o_tvalid),
-      .i_tready(ce1o_tready),
-      // Output AXIS
-      .o_tdata(ce1i_tdata),
-      .o_tlast(ce1i_tlast),
-      .o_tvalid(ce1i_tvalid),
-      .o_tready(ce1i_tready)
-      );
-
-   axi_loopback axi_loopback_ce2
-     (
-      .clk(bus_clk),
-      .reset(bus_rst),
-      // Input AXIS
-      .i_tdata(ce2o_tdata),
-      .i_tlast(ce2o_tlast),
-      .i_tvalid(ce2o_tvalid),
-      .i_tready(ce2o_tready),
-      // Output AXIS
-      .o_tdata(ce2i_tdata),
-      .o_tlast(ce2i_tlast),
-      .o_tvalid(ce2i_tvalid),
-      .o_tready(ce2i_tready)
-      );
->>>>>>> cb61bfc7
 
    /////////////////////////////////////////////////////////////////////////////////////////////
    //
@@ -1527,26 +1374,5 @@
       .CONTROL1(CONTROL1) // INOUT BUS [35:0]
       );
  -----/\----- EXCLUDED -----/\----- */
-/*
-   wire [35:0] CONTROL0;
-   reg [255:0] TRIG0;
-
-   always @(posedge bus_clk)
-     TRIG0 <= { { debug_r0 }, // 64 bits per line
-		{ ce_debug[2] },
-		{ ce_debug[1] },
-		{ ce_debug[0] } };
-
-   chipscope_ila chipscope_ila_i0
-     (
-      .CONTROL(CONTROL0), // INOUT BUS [35:0]
-      .CLK(bus_clk), // IN
-      .TRIG0(TRIG0 ) // IN BUS [255:0]
-      );
-
-   chipscope_icon chipscope_icon_i0
-     (
-      .CONTROL0(CONTROL0) // INOUT BUS [35:0]
-      );
-*/
+
 endmodule // x300_core